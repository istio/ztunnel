// Copyright Istio Authors
//
// Licensed under the Apache License, Version 2.0 (the "License");
// you may not use this file except in compliance with the License.
// You may obtain a copy of the License at
//
//     http://www.apache.org/licenses/LICENSE-2.0
//
// Unless required by applicable law or agreed to in writing, software
// distributed under the License is distributed on an "AS IS" BASIS,
// WITHOUT WARRANTIES OR CONDITIONS OF ANY KIND, either express or implied.
// See the License for the specific language governing permissions and
// limitations under the License.

extern crate core;
#[cfg(feature = "gperftools")]
extern crate gperftools;

use std::sync::atomic::{AtomicUsize, Ordering};
use std::sync::Arc;
use ztunnel::*;

// #[global_allocator]
// static GLOBAL: tikv_jemallocator::Jemalloc = tikv_jemallocator::Jemalloc;

// #[global_allocator]
// static GLOBAL: tcmalloc::TCMalloc = tcmalloc::TCMalloc;

fn main() -> anyhow::Result<()> {
    telemetry::setup_logging();
<<<<<<< HEAD
    let config: Arc<config::Config> = Arc::new(Default::default());
=======
    let config: config::Config = Default::default();

    // For now we don't need a complex CLI, so rather than pull in dependencies just use basic argv[1]
    match std::env::args().nth(1).as_deref() {
        None | Some("proxy") => (),
        Some("version") => return version(),
        Some(unknown) => {
            eprintln!("unknown command: {unknown}");
            std::process::exit(1)
        }
    };

>>>>>>> f91adb8d
    tokio::runtime::Builder::new_multi_thread()
        .worker_threads(config.num_worker_threads)
        .thread_name_fn(|| {
            static ATOMIC_ID: AtomicUsize = AtomicUsize::new(0);
            let id = ATOMIC_ID.fetch_add(1, Ordering::SeqCst);
            format!("proxy-{}", id)
        })
        .enable_all()
        .build()
        .unwrap()
<<<<<<< HEAD
        .block_on(async move { run(config).await })
}

async fn run(cfg: Arc<config::Config>) -> anyhow::Result<()> {
    // For now we don't need a complex CLI, so rather than pull in dependencies just use basic argv[1]
    match std::env::args().nth(1).as_deref() {
        None | Some("proxy") => proxy(cfg).await,
        Some("version") => version().await,
        Some(unknown) => {
            eprintln!("unknown command: {unknown}");
            std::process::exit(1)
        }
    }
=======
        .block_on(async move { proxy(config).await })
>>>>>>> f91adb8d
}

fn version() -> anyhow::Result<()> {
    println!("{}", version::BuildInfo::new());
    Ok(())
}

async fn proxy(cfg: Arc<config::Config>) -> anyhow::Result<()> {
    app::build(cfg).await?.spawn().await
}<|MERGE_RESOLUTION|>--- conflicted
+++ resolved
@@ -28,10 +28,7 @@
 
 fn main() -> anyhow::Result<()> {
     telemetry::setup_logging();
-<<<<<<< HEAD
     let config: Arc<config::Config> = Arc::new(Default::default());
-=======
-    let config: config::Config = Default::default();
 
     // For now we don't need a complex CLI, so rather than pull in dependencies just use basic argv[1]
     match std::env::args().nth(1).as_deref() {
@@ -43,7 +40,6 @@
         }
     };
 
->>>>>>> f91adb8d
     tokio::runtime::Builder::new_multi_thread()
         .worker_threads(config.num_worker_threads)
         .thread_name_fn(|| {
@@ -54,23 +50,7 @@
         .enable_all()
         .build()
         .unwrap()
-<<<<<<< HEAD
-        .block_on(async move { run(config).await })
-}
-
-async fn run(cfg: Arc<config::Config>) -> anyhow::Result<()> {
-    // For now we don't need a complex CLI, so rather than pull in dependencies just use basic argv[1]
-    match std::env::args().nth(1).as_deref() {
-        None | Some("proxy") => proxy(cfg).await,
-        Some("version") => version().await,
-        Some(unknown) => {
-            eprintln!("unknown command: {unknown}");
-            std::process::exit(1)
-        }
-    }
-=======
         .block_on(async move { proxy(config).await })
->>>>>>> f91adb8d
 }
 
 fn version() -> anyhow::Result<()> {
