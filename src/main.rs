extern crate core;
#[cfg(feature = "gperftools")]
extern crate gperftools;

use ztunnel::*;

// #[global_allocator]
// static GLOBAL: tikv_jemallocator::Jemalloc = tikv_jemallocator::Jemalloc;

// #[global_allocator]
// static GLOBAL: tcmalloc::TCMalloc = tcmalloc::TCMalloc;

#[tokio::main(worker_threads = 2)]
async fn main() -> anyhow::Result<()> {
    telemetry::setup_logging();
    let config = ztunnel::config::Config {
        ..Default::default()
    };
<<<<<<< HEAD
    let workload_manager = workload::WorkloadManager::new(config.clone());

    let workloads = workload_manager.workloads();
    admin::Builder::new(workloads)
        .set_ready()
        .bind()
        .expect("admin server starts")
        .spawn();
    let workloads = workload_manager.workloads();
    let secrets = identity::SecretManager::new(config.clone());
    let proxy = proxy::Proxy::new(config.clone(), workloads, secrets).await?;
    tasks.push(tokio::spawn(async move {
        if let Err(e) = workload_manager.run().await {
            error!("workload manager: {}", e);
        }
    }));
    tasks.push(tokio::spawn(proxy.run()));

    futures::future::join_all(tasks).await;
    Ok(())
=======
    app::spawn(signal::Shutdown::new(), config).await
>>>>>>> a497de1b
}<|MERGE_RESOLUTION|>--- conflicted
+++ resolved
@@ -16,28 +16,5 @@
     let config = ztunnel::config::Config {
         ..Default::default()
     };
-<<<<<<< HEAD
-    let workload_manager = workload::WorkloadManager::new(config.clone());
-
-    let workloads = workload_manager.workloads();
-    admin::Builder::new(workloads)
-        .set_ready()
-        .bind()
-        .expect("admin server starts")
-        .spawn();
-    let workloads = workload_manager.workloads();
-    let secrets = identity::SecretManager::new(config.clone());
-    let proxy = proxy::Proxy::new(config.clone(), workloads, secrets).await?;
-    tasks.push(tokio::spawn(async move {
-        if let Err(e) = workload_manager.run().await {
-            error!("workload manager: {}", e);
-        }
-    }));
-    tasks.push(tokio::spawn(proxy.run()));
-
-    futures::future::join_all(tasks).await;
-    Ok(())
-=======
     app::spawn(signal::Shutdown::new(), config).await
->>>>>>> a497de1b
 }