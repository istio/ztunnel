// Copyright Istio Authors
//
// Licensed under the Apache License, Version 2.0 (the "License");
// you may not use this file except in compliance with the License.
// You may obtain a copy of the License at
//
//     http://www.apache.org/licenses/LICENSE-2.0
//
// Unless required by applicable law or agreed to in writing, software
// distributed under the License is distributed on an "AS IS" BASIS,
// WITHOUT WARRANTIES OR CONDITIONS OF ANY KIND, either express or implied.
// See the License for the specific language governing permissions and
// limitations under the License.

extern crate core;
#[cfg(feature = "gperftools")]
extern crate gperftools;

<<<<<<< HEAD
use std::sync::atomic::{AtomicUsize, Ordering};
use std::sync::Arc;
=======
use tracing::info;
>>>>>>> f9cbb445
use ztunnel::*;

// #[global_allocator]
// static GLOBAL: tikv_jemallocator::Jemalloc = tikv_jemallocator::Jemalloc;

// #[global_allocator]
// static GLOBAL: tcmalloc::TCMalloc = tcmalloc::TCMalloc;

fn main() -> anyhow::Result<()> {
    telemetry::setup_logging();
<<<<<<< HEAD
    let config: Arc<config::Config> = Arc::new(Default::default());
=======
    let config: config::Config = config::parse_config()?;
>>>>>>> f9cbb445

    // For now we don't need a complex CLI, so rather than pull in dependencies just use basic argv[1]
    match std::env::args().nth(1).as_deref() {
        None | Some("proxy") => (),
        Some("version") => return version(),
        Some(unknown) => {
            eprintln!("unknown command: {unknown}");
            std::process::exit(1)
        }
    };

    tokio::runtime::Builder::new_current_thread()
        .enable_all()
        .build()
        .unwrap()
        .block_on(async move { proxy(config).await })
}

fn version() -> anyhow::Result<()> {
    println!("{}", version::BuildInfo::new());
    Ok(())
}

<<<<<<< HEAD
async fn proxy(cfg: Arc<config::Config>) -> anyhow::Result<()> {
    app::build(cfg).await?.spawn().await
=======
async fn proxy(cfg: config::Config) -> anyhow::Result<()> {
    info!("running with config {cfg:?}");
    app::build(cfg).await?.wait_termination().await
>>>>>>> f9cbb445
}<|MERGE_RESOLUTION|>--- conflicted
+++ resolved
@@ -16,12 +16,8 @@
 #[cfg(feature = "gperftools")]
 extern crate gperftools;
 
-<<<<<<< HEAD
-use std::sync::atomic::{AtomicUsize, Ordering};
 use std::sync::Arc;
-=======
 use tracing::info;
->>>>>>> f9cbb445
 use ztunnel::*;
 
 // #[global_allocator]
@@ -32,11 +28,7 @@
 
 fn main() -> anyhow::Result<()> {
     telemetry::setup_logging();
-<<<<<<< HEAD
-    let config: Arc<config::Config> = Arc::new(Default::default());
-=======
-    let config: config::Config = config::parse_config()?;
->>>>>>> f9cbb445
+    let config: Arc<config::Config> = Arc::new(config::parse_config()?);
 
     // For now we don't need a complex CLI, so rather than pull in dependencies just use basic argv[1]
     match std::env::args().nth(1).as_deref() {
@@ -60,12 +52,7 @@
     Ok(())
 }
 
-<<<<<<< HEAD
 async fn proxy(cfg: Arc<config::Config>) -> anyhow::Result<()> {
-    app::build(cfg).await?.spawn().await
-=======
-async fn proxy(cfg: config::Config) -> anyhow::Result<()> {
     info!("running with config {cfg:?}");
     app::build(cfg).await?.wait_termination().await
->>>>>>> f9cbb445
 }