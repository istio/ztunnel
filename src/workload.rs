--- conflicted
+++ resolved
@@ -239,14 +239,10 @@
 }
 
 impl WorkloadManager {
-<<<<<<< HEAD
-    pub async fn new(config: Arc<config::Config>) -> anyhow::Result<WorkloadManager> {
-=======
     pub async fn new(
-        config: config::Config,
+        config: Arc<config::Config>,
         registry: &mut Registry,
     ) -> anyhow::Result<WorkloadManager> {
->>>>>>> e791b4d4
         let workloads: Arc<Mutex<WorkloadStore>> = Arc::new(Mutex::new(WorkloadStore::default()));
         let xds_workloads = workloads.clone();
         let xds_client = if config.xds_address.is_some() {
