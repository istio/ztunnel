--- conflicted
+++ resolved
@@ -238,11 +238,7 @@
 }
 
 impl WorkloadManager {
-<<<<<<< HEAD
-    pub fn new(config: Arc<config::Config>, awaiting_ready: admin::BlockReady) -> WorkloadManager {
-=======
-    pub async fn new(config: config::Config) -> anyhow::Result<WorkloadManager> {
->>>>>>> f91adb8d
+    pub async fn new(config: Arc<config::Config>) -> anyhow::Result<WorkloadManager> {
         let workloads: Arc<Mutex<WorkloadStore>> = Arc::new(Mutex::new(WorkloadStore::default()));
         let xds_workloads = workloads.clone();
         let xds_client = if config.xds_address.is_some() {
@@ -255,31 +251,13 @@
         } else {
             None
         };
-<<<<<<< HEAD
-        let local_workloads = workloads.clone();
-        let local_xds_path = config.local_xds_path.clone();
-        let path = match local_xds_path {
-            Some(path) => path,
-            None => "".to_string(),
-        };
-        let local_client = if !path.is_empty() {
-            Some(LocalClient {
-                path,
-                workloads: local_workloads,
-                block_ready: awaiting_ready,
-            })
-        } else {
-            None
-        };
-=======
-        if let Some(path) = config.local_xds_path {
+        if let Some(path) = &config.local_xds_path {
             let local_client = LocalClient {
-                path,
+                path: path.to_string(),
                 workloads: workloads.clone(),
             };
             local_client.run().await?;
         }
->>>>>>> f91adb8d
         let demand = xds_client.as_ref().and_then(AdsClient::demander);
         let workloads = WorkloadInformation {
             info: workloads,
