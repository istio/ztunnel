// Copyright Istio Authors
//
// Licensed under the Apache License, Version 2.0 (the "License");
// you may not use this file except in compliance with the License.
// You may obtain a copy of the License at
//
//     http://www.apache.org/licenses/LICENSE-2.0
//
// Unless required by applicable law or agreed to in writing, software
// distributed under the License is distributed on an "AS IS" BASIS,
// WITHOUT WARRANTIES OR CONDITIONS OF ANY KIND, either express or implied.
// See the License for the specific language governing permissions and
// limitations under the License.

use std::collections::{HashMap, HashSet};
use std::convert::Into;
use std::net::{IpAddr, SocketAddr};
use std::ops::Deref;
use std::sync::{Arc, Mutex};
use std::{fmt, net};
use futures::executor::block_on;

use rand::prelude::IteratorRandom;
use thiserror::Error;
<<<<<<< HEAD
use tokio::runtime::Handle;
use tracing::{debug, error, info, instrument};
=======
use tracing::{debug, error, info, instrument, trace};

use xds::istio::workload::Rbac as XdsRbac;
>>>>>>> 65225bb6

use xds::istio::workload::Workload as XdsWorkload;

use crate::config::ConfigSource;
use crate::identity::{CertificateProvider, Error, Identity, SecretManager};
use crate::metrics::Metrics;
use crate::workload::WorkloadError::EnumParse;

use crate::rbac::{Rbac, RbacScope};
use crate::xds::{AdsClient, Demander, RejectedConfig, XdsUpdate};
<<<<<<< HEAD
use crate::{config, readiness, xds};
use crate::config::RootCert::Default;
use crate::tls::Certs;
=======
use crate::{config, rbac, readiness, xds};
>>>>>>> 65225bb6

#[derive(Debug, Hash, Eq, PartialEq, Clone, Copy, serde::Serialize, serde::Deserialize)]
pub enum Protocol {
    TCP,
    HBONE,
}

impl Default for Protocol {
    fn default() -> Self {
        Protocol::TCP
    }
}

impl TryFrom<Option<xds::istio::workload::Protocol>> for Protocol {
    type Error = WorkloadError;

    fn try_from(value: Option<xds::istio::workload::Protocol>) -> Result<Self, Self::Error> {
        match value {
            Some(xds::istio::workload::Protocol::Http) => Ok(Protocol::HBONE),
            Some(xds::istio::workload::Protocol::Direct) => Ok(Protocol::TCP),
            None => Err(EnumParse("unknown type".into())),
        }
    }
}

#[derive(Debug, Hash, Eq, PartialEq, Clone, serde::Serialize, serde::Deserialize)]
#[serde(rename_all = "camelCase", deny_unknown_fields)]
pub struct Workload {
    pub workload_ip: IpAddr,
    #[serde(default)]
    pub waypoint_addresses: Vec<IpAddr>,
    #[serde(default)]
    pub gateway_address: Option<SocketAddr>,
    #[serde(default)]
    pub protocol: Protocol,

    #[serde(default)]
    pub name: String,
    #[serde(default)]
    pub namespace: String,
    #[serde(default)]
    pub service_account: String,

    #[serde(default)]
    pub workload_name: String,
    #[serde(default)]
    pub workload_type: String,
    #[serde(default)]
    pub canonical_name: String,
    #[serde(default)]
    pub canonical_revision: String,

    #[serde(default)]
    pub node: String,

    #[serde(default)]
    pub native_hbone: bool,

    #[serde(default)]
    pub authorization_policies: Vec<String>,
}

impl Workload {
    pub fn identity(&self) -> Identity {
        Identity::Spiffe {
            /// TODO: don't hardcode
            trust_domain: "cluster.local".to_string(),
            namespace: self.namespace.clone(),
            service_account: self.service_account.clone(),
        }
    }
    pub fn choose_waypoint_address(&self) -> Option<IpAddr> {
        self.waypoint_addresses
            .iter()
            .choose(&mut rand::thread_rng())
            .copied()
    }
}

impl fmt::Display for Workload {
    fn fmt(&self, f: &mut fmt::Formatter) -> fmt::Result {
        write!(
            f,
            "Workload{{{} at {} via {} ({:?})}}",
            self.name,
            self.workload_ip,
            self.gateway_address
                .map(|x| format!("{}", x))
                .unwrap_or_else(|| "None".into()),
            self.protocol
        )
    }
}

#[derive(Debug, Hash, Eq, PartialEq, Clone, serde::Serialize)]
pub struct Upstream {
    pub workload: Workload,
    pub port: u16,
}

impl fmt::Display for Upstream {
    fn fmt(&self, f: &mut fmt::Formatter) -> fmt::Result {
        write!(
            f,
            "Upstream{{{} at {}:{} via {} ({:?})}}",
            self.workload.name,
            self.workload.workload_ip,
            self.port,
            self.workload
                .gateway_address
                .map(|x| format!("{}", x))
                .unwrap_or_else(|| "None".into()),
            self.workload.protocol
        )
    }
}

pub fn byte_to_ip(b: &bytes::Bytes) -> Result<IpAddr, WorkloadError> {
    match b.len() {
        0 => Err(WorkloadError::ByteAddressParse(0)),
        4 => {
            let v: [u8; 4] = b.deref().try_into().expect("size already proven");
            Ok(IpAddr::from(v))
        }
        16 => {
            let v: [u8; 16] = b.deref().try_into().expect("size already proven");
            Ok(IpAddr::from(v))
        }
        n => Err(WorkloadError::ByteAddressParse(n)),
    }
}

impl TryFrom<&XdsWorkload> for Workload {
    type Error = WorkloadError;
    fn try_from(resource: &XdsWorkload) -> Result<Self, Self::Error> {
        let resource: XdsWorkload = resource.to_owned();

        let mut waypoint_addresses: Vec<IpAddr> = Vec::new();
        for addr in &resource.waypoint_addresses {
            waypoint_addresses.push(byte_to_ip(addr)?)
        }
        let address = byte_to_ip(&resource.address)?;
        let workload_type = resource.workload_type().as_str_name().to_lowercase();
        Ok(Workload {
            workload_ip: address,
            waypoint_addresses,
            gateway_address: None,

            protocol: Protocol::try_from(xds::istio::workload::Protocol::from_i32(
                resource.protocol,
            ))?,

            name: resource.name,
            namespace: resource.namespace,
            service_account: {
                let result = resource.service_account;
                if result.is_empty() {
                    "default".into()
                } else {
                    result
                }
            },
            node: resource.node,

            workload_name: resource.workload_name,
            workload_type,
            canonical_name: resource.canonical_name,
            canonical_revision: resource.canonical_revision,

            native_hbone: resource.native_hbone,
            authorization_policies: resource.authorization_policies,
        })
    }
}

pub struct WorkloadManager {
    workloads: WorkloadInformation,
    xds_client: Option<AdsClient>,
}

impl xds::Handler<XdsWorkload> for Arc<Mutex<WorkloadStore>> {
    fn handle(&self, updates: Vec<XdsUpdate<XdsWorkload>>) -> Result<(), Vec<RejectedConfig>> {
        let mut wli = self.lock().unwrap();
        let handle = |res: XdsUpdate<XdsWorkload>| {
            match res {
                XdsUpdate::Update(w) => wli.insert_xds_workload(w.resource)?,
                XdsUpdate::Remove(name) => {
                    info!("handling delete {}", name);
                    wli.remove(name);
                }
            }
            Ok(())
        };
        xds::handle_single_resource(updates, handle)
    }
}

impl xds::Handler<XdsRbac> for Arc<Mutex<WorkloadStore>> {
    fn handle(&self, updates: Vec<XdsUpdate<XdsRbac>>) -> Result<(), Vec<RejectedConfig>> {
        let mut wli = self.lock().unwrap();
        let handle = |res: XdsUpdate<XdsRbac>| {
            match res {
                XdsUpdate::Update(w) => {
                    info!("handling RBAC update {}", w.name);
                    wli.insert_xds_rbac(w.resource)?;
                }
                XdsUpdate::Remove(name) => {
                    info!("handling RBAC delete {}", name);
                    wli.remove_rbac(name);
                }
            }
            Ok(())
        };
        xds::handle_single_resource(updates, handle)
    }
}

impl WorkloadManager {
    pub async fn new(
        config: config::Config,
        metrics: Arc<Metrics>,
        awaiting_ready: readiness::BlockReady,
        cert_manager: Box<dyn CertificateProvider>
    ) -> anyhow::Result<WorkloadManager> {
        let workloads: Arc<Mutex<WorkloadStore>> = Arc::new(Mutex::new(WorkloadStore::default()));
        let xds_workloads = workloads.clone();
        let xds_rbac = workloads.clone();
        let xds_client = if config.xds_address.is_some() {
            Some(
                xds::Config::new(config.clone())
                    .with_workload_handler(xds_workloads)
                    .with_rbac_handler(xds_rbac)
                    .watch(xds::WORKLOAD_TYPE.into())
                    .watch(xds::RBAC_TYPE.into())
                    .build(metrics, awaiting_ready.subtask("ads client")),
            )
        } else {
            None
        };
        if let Some(cfg) = config.local_xds_config {
            let local_client = LocalClient {
                cfg,
                workloads: workloads.clone(),
            };
            local_client.run().await?;
        }
        let demand = xds_client.as_ref().and_then(AdsClient::demander);
        let workloads = WorkloadInformation {
            info: workloads,
            demand,
        };
        Ok(WorkloadManager {
            xds_client,
            workloads,
        })
    }

    pub async fn run(self) -> anyhow::Result<()> {
        match self.xds_client {
            Some(xds) => xds.run().await.map_err(|e| anyhow::anyhow!(e)),
            None => Ok(()),
        }
    }

    pub fn workloads(&self) -> WorkloadInformation {
        self.workloads.clone()
    }
}

/// LocalClient serves as a local file reader alternative for XDS. This is intended for testing.
struct LocalClient {
    cfg: ConfigSource,
    workloads: Arc<Mutex<WorkloadStore>>,
}

#[derive(Debug, Eq, PartialEq, Clone, serde::Serialize, serde::Deserialize)]
#[serde(rename_all = "camelCase", deny_unknown_fields)]
pub struct LocalWorkload {
    #[serde(flatten)]
    pub workload: Workload,
    pub vips: HashMap<String, HashMap<u16, u16>>,
}

#[derive(Default, Debug, Eq, PartialEq, Clone, serde::Serialize, serde::Deserialize)]
#[serde(rename_all = "camelCase", deny_unknown_fields)]
pub struct LocalConfig {
    pub workloads: Vec<LocalWorkload>,
    pub policies: Vec<Rbac>,
}

impl LocalClient {
    #[instrument(skip_all, name = "local_client")]
    async fn run(self) -> Result<(), anyhow::Error> {
        // Currently, we just load the file once. In the future, we could dynamically reload.
        let data = self.cfg.read_to_string().await?;
        let r: LocalConfig = serde_yaml::from_str(&data)?;
        let mut wli = self.workloads.lock().unwrap();
        let workloads = r.workloads.len();
        let policies = r.policies.len();
        for wl in r.workloads {
            let wip = wl.workload.workload_ip;
            debug!("inserting local workloads {wip}");
            wli.insert_workload(wl.workload);
            for (vip, ports) in wl.vips {
                let ip = vip.parse::<IpAddr>()?;
                for (service_port, target_port) in ports {
                    let addr = SocketAddr::from((ip, service_port));
                    wli.vips.entry(addr).or_default().insert((wip, target_port));
                    wli.workload_to_vip
                        .entry(wip)
                        .or_default()
                        .insert((addr, target_port));
                }
            }
        }
        for rbac in r.policies {
            wli.insert_rbac(rbac);
        }
        info!(%workloads, %policies, "local config initialized");
        Ok(())
    }
}

/// WorkloadInformation wraps WorkloadStore, but is able to additionally request resources on-demand.
/// It is designed to be cheap to clone.
#[derive(serde::Serialize, Debug, Clone)]
pub struct WorkloadInformation {
    #[serde(flatten)]
    pub info: Arc<Mutex<WorkloadStore>>,

    /// demand, if present, is used to request on-demand updates for workloads.
    #[serde(skip_serializing)]
    pub demand: Option<Demander>,
}

impl WorkloadInformation {
    pub async fn assert_rbac(&self, conn: &rbac::Connection) -> bool {
        let Some(wl) = self.fetch_workload(&conn.dst.ip()).await else {
            debug!("destination workload not found");
            return false;
        };

        if wl.waypoint_addresses.contains(&conn.src_ip) && conn.src_identity == Some(wl.identity())
        {
            debug!("request from waypoint, skipping policy");
            return true;
        }
        let wli = self.info.lock().unwrap();

        // We can get policies from namespace, global, and workload...
        let ns = wli
            .policies_by_namespace
            .get(&wl.namespace)
            .into_iter()
            .flatten();
        let global = wli.policies_by_namespace.get("").into_iter().flatten();
        let workload = wl.authorization_policies.iter();

        // Aggregate all of them based on type
        let (allow, deny): (Vec<_>, Vec<_>) = ns
            .chain(global)
            .chain(workload)
            .filter_map(|k| wli.policies.get(k))
            .partition(|p| p.action == rbac::RbacAction::Allow);

        trace!(
            allow = allow.len(),
            deny = deny.len(),
            "checking connection"
        );

        // Allow and deny logic follows https://istio.io/latest/docs/reference/config/security/authorization-policy/

        // "If there are any DENY policies that match the request, deny the request."
        for pol in deny.iter() {
            if pol.matches(conn) {
                debug!("deny policy match");
                return false;
            }
        }
        // "If there are no ALLOW policies for the workload, allow the request."
        if allow.is_empty() {
            debug!("no allow policies, allow");
            return true;
        }
        // "If any of the ALLOW policies match the request, allow the request."
        for pol in allow.iter() {
            if pol.matches(conn) {
                debug!("allow policy match");
                return true;
            }
        }
        // "Deny the request."
        debug!("no allow policies matched");
        false
    }

    // only support workload
    pub async fn fetch_workload(&self, addr: &IpAddr) -> Option<Workload> {
        // Wait for it on-demand, *if* needed
        debug!(%addr, "fetch workload");
        match self.find_workload(addr) {
            None => {
                self.fetch_on_demand(addr).await;
                self.find_workload(addr)
            }
            wl @ Some(_) => wl,
        }
    }

    pub async fn find_upstream(&self, addr: SocketAddr, hbone_port: u16) -> Option<Upstream> {
        self.fetch_address(&addr).await;
        let wi = self.info.lock().unwrap();
        wi.find_upstream(addr, hbone_port)
    }

    // Support workload and VIP
    // It is to do on demand workload fetch if necessary, it handles both workload ip and clusterIP
    async fn fetch_address(&self, addr: &SocketAddr) {
        // Wait for it on-demand, *if* needed
        debug!(%addr, "fetch address");
        // 1. handle workload ip, if workload not found fallback to clusterIP.
        if self.find_workload(&addr.ip()).is_none() {
            // 2. handle clusterIP
            if self.workload_by_vip_exist(addr) {
                return;
            }
            // if both cache not found, start on demand fetch
            self.fetch_on_demand(&addr.ip()).await;
        }
    }

    async fn fetch_on_demand(&self, ip: &IpAddr) {
        if let Some(demand) = &self.demand {
            debug!(%ip, "sending demand request");
            demand.demand(ip.to_string()).await.recv().await;
            debug!(%ip, "on demand ready");
        }
    }

    // keep private so that we can ensure that we always use fetch_workload
    fn find_workload(&self, addr: &IpAddr) -> Option<Workload> {
        let wi = self.info.lock().unwrap();
        wi.find_workload(addr).cloned()
    }

    // check the workload by clusterIP exist or not
    fn workload_by_vip_exist(&self, vip: &SocketAddr) -> bool {
        let wi = self.info.lock().unwrap();
        wi.vips.get(vip).is_some()
    }
}

/// A WorkloadStore encapsulates all information about workloads in the mesh
#[derive(serde::Serialize, Default, Debug)]
pub struct WorkloadStore {
    workloads: HashMap<IpAddr, Workload>,
    /// workload_to_vip maintains a mapping of workload IP to VIP. This is used only to handle removals.
    workload_to_vip: HashMap<IpAddr, HashSet<(SocketAddr, u16)>>,
    /// vips maintains a mapping of socket address with service port to workload ip and socket address
    /// with target ports in hashset.
    vips: HashMap<SocketAddr, HashSet<(IpAddr, u16)>>,
<<<<<<< HEAD
    // cert_manager allows for the prefetching of certificates on workload discovery.
    cert_manager: Box<dyn CertificateProvider>,
=======

    /// policies maintains a mapping of ns/name to policy.
    policies: HashMap<String, rbac::Rbac>,
    // policies_by_namespace maintains a mapping of namespace (or "" for global) to policy names
    policies_by_namespace: HashMap<String, HashSet<String>>,
>>>>>>> 65225bb6
}

impl WorkloadStore {
    #[cfg(test)]
    pub fn test_store(workloads: Vec<XdsWorkload>) -> anyhow::Result<WorkloadStore> {
        let mut store = WorkloadStore::default();
        for w in workloads {
            store.insert_xds_workload(w)?;
        }
        Ok(store)
    }

    fn insert_xds_workload(&mut self, w: XdsWorkload) -> anyhow::Result<()> {
        let workload = Workload::try_from(&w)?;
        let wip = workload.workload_ip;
        self.insert_workload(workload);
        for (vip, pl) in &w.virtual_ips {
            let ip = vip.parse::<IpAddr>()?;
            for port in &pl.ports {
                let service_sock_addr = SocketAddr::from((ip, port.service_port as u16));
                self.vips
                    .entry(service_sock_addr)
                    .or_default()
                    .insert((wip, port.target_port as u16));
                self.workload_to_vip
                    .entry(wip)
                    .or_default()
                    .insert((service_sock_addr, port.target_port as u16));
            }
        }
        // prefetch certificate - get the handle of the current runtime so we can
        // block on fetch_certificate
        let handle = Handle::current();
        let _ = handle.enter();
        // we just need to call fetch_certificate to cache, don't care about the actual cert
        match block_on(self.cert_manager.fetch_certificate(&workload.identity())) {
            Ok(_) => debug!("cert for workload {} cached.", workload.workload_name),
            Err(e) => error!("unable to cache cert for workload {} , ignoring: {}", workload.workload_name, e),
        }
        Ok(())
    }

    fn insert_xds_rbac(&mut self, r: XdsRbac) -> anyhow::Result<()> {
        let rbac = rbac::Rbac::try_from(&r)?;
        trace!("insert policy {}", serde_json::to_string(&rbac)?);
        self.insert_rbac(rbac);
        Ok(())
    }

    fn insert_rbac(&mut self, rbac: Rbac) {
        let key = rbac.to_key();
        match rbac.scope {
            RbacScope::Global => {
                self.policies_by_namespace
                    .entry("".to_string())
                    .or_default()
                    .insert(key.clone());
            }
            RbacScope::Namespace => {
                self.policies_by_namespace
                    .entry(rbac.namespace.clone())
                    .or_default()
                    .insert(key.clone());
            }
            RbacScope::WorkloadSelector => {}
        }
        self.policies.insert(key, rbac);
    }

    fn remove_rbac(&mut self, name: String) {
        let Some(rbac) = self.policies.remove(&name) else {
            return;
        };
        if let Some(key) = match rbac.scope {
            RbacScope::Global => Some("".to_string()),
            RbacScope::Namespace => Some(rbac.namespace),
            RbacScope::WorkloadSelector => None,
        } {
            if let Some(pl) = self.policies_by_namespace.get_mut(&key) {
                pl.remove(&name);
                if pl.is_empty() {
                    self.policies_by_namespace.remove(&key);
                }
            }
        }
    }

    fn insert_workload(&mut self, w: Workload) {
        let wip = w.workload_ip;
        self.workloads.insert(wip, w);
    }

    fn remove(&mut self, ip: String) {
        use std::str::FromStr;
        let ip: IpAddr = match IpAddr::from_str(&ip) {
            Err(e) => {
                error!("received invalid resource removal {}, ignoring: {}", ip, e);
                return;
            }
            Ok(i) => i,
        };
        if let Some(prev) = self.workloads.remove(&ip) {
            if let Some(vips) = self.workload_to_vip.remove(&prev.workload_ip) {
                for (vip, target_port) in vips {
                    if let Some(wls) = self.vips.get_mut(&vip) {
                        let vip_hash_entry = (prev.workload_ip, target_port);
                        wls.remove(&vip_hash_entry);
                        if wls.is_empty() {
                            self.vips.remove(&vip);
                        }
                    }
                }
            }
        }
    }

    fn find_workload(&self, addr: &IpAddr) -> Option<&Workload> {
        self.workloads.get(addr)
    }

    fn find_upstream(&self, addr: SocketAddr, hbone_port: u16) -> Option<Upstream> {
        if let Some(wl_vips) = self.vips.get(&addr) {
            // Randomly pick an upstream
            // TODO: do this more efficiently, and not just randomly
            let (workload_ip, target_port) =
                wl_vips.iter().choose(&mut rand::thread_rng()).unwrap();
            if let Some(wl) = self.workloads.get(workload_ip) {
                let mut us = Upstream {
                    workload: wl.clone(),
                    port: *target_port,
                };
                Self::set_gateway_address(&mut us, hbone_port);
                debug!("found upstream from VIP: {}", us);
                return Some(us);
            }
        }
        if let Some(wl) = self.workloads.get(&addr.ip()) {
            let mut us = Upstream {
                workload: wl.clone(),
                port: addr.port(),
            };
            Self::set_gateway_address(&mut us, hbone_port);
            debug!("found upstream: {}", us);
            return Some(us);
        }
        None
    }

    fn set_gateway_address(us: &mut Upstream, hbone_port: u16) {
        if us.workload.gateway_address.is_none() {
            us.workload.gateway_address = Some(match us.workload.protocol {
                Protocol::HBONE => {
                    let ip = us
                        .workload
                        .choose_waypoint_address()
                        .unwrap_or(us.workload.workload_ip);
                    SocketAddr::from((ip, hbone_port))
                }
                Protocol::TCP => SocketAddr::from((us.workload.workload_ip, us.port)),
            });
        }
    }
}

#[allow(clippy::enum_variant_names)]
#[derive(Error, Debug, PartialEq, Eq)]
pub enum WorkloadError {
    #[error("failed to parse address: {0}")]
    AddressParse(#[from] net::AddrParseError),
    #[error("failed to parse address, had {0} bytes")]
    ByteAddressParse(usize),
    #[error("invalid cidr: {0}")]
    PrefixParse(#[from] ipnet::PrefixLenError),
    #[error("unknown enum: {0}")]
    EnumParse(String),
}

#[cfg(test)]
mod tests {
    use std::net::{Ipv4Addr, Ipv6Addr};

    use bytes::Bytes;

    use crate::xds::istio::workload::Port as XdsPort;
    use crate::xds::istio::workload::PortList as XdsPortList;

    use super::*;

    #[test]
    fn byte_to_ipaddr_garbage() {
        let garbage = "not_an_ip";
        let bytes = Bytes::from(garbage);
        let result = byte_to_ip(&bytes);
        assert!(result.is_err());
        let actual_error: WorkloadError = result.unwrap_err();
        let expected_error = WorkloadError::ByteAddressParse(garbage.len());
        assert_eq!(actual_error, expected_error);
    }

    #[test]
    fn byte_to_ipaddr_empty() {
        let empty = "";
        let bytes = Bytes::from(empty);
        let result = byte_to_ip(&bytes);
        assert!(result.is_err());
        assert_eq!(result.unwrap_err(), WorkloadError::ByteAddressParse(0));
    }

    #[test]
    fn byte_to_ipaddr_unspecified() {
        let unspecified: Vec<u8> = Ipv4Addr::UNSPECIFIED.octets().to_vec();
        let bytes = Bytes::from(unspecified);
        let result = byte_to_ip(&bytes);
        assert!(result.is_ok());
        let ip_addr = result.unwrap();
        assert!(ip_addr.is_unspecified(), "was not unspecified")
    }

    #[test]
    fn byte_to_ipaddr_v4_loopback() {
        let loopback: Vec<u8> = Ipv4Addr::LOCALHOST.octets().to_vec();
        let bytes = Bytes::from(loopback);
        let result = byte_to_ip(&bytes);
        assert!(result.is_ok());
        let maybe_loopback_ip = result.unwrap();
        assert_eq!(maybe_loopback_ip.to_string(), "127.0.0.1");
    }

    #[test]
    fn byte_to_ipaddr_v4_happy() {
        let addr_vec: Vec<u8> = Vec::from([1, 1, 1, 1]);
        let bytes = &Bytes::from(addr_vec);
        let result = byte_to_ip(bytes);
        assert!(result.is_ok());
        let ip_addr = result.unwrap();
        assert!(ip_addr.is_ipv4(), "was not ipv4");
        assert!(!ip_addr.is_ipv6(), "was ipv6");
        assert!(!ip_addr.is_unspecified(), "was unspecified");
        assert_eq!(ip_addr.to_string(), "1.1.1.1");
    }

    #[test]
    fn byte_to_ipaddr_v6_happy() {
        let addr: Vec<u8> = Vec::from([
            32, 1, 13, 184, 133, 163, 0, 0, 0, 0, 138, 46, 3, 112, 115, 52,
        ]);
        let bytes = &Bytes::from(addr);
        let result = byte_to_ip(bytes);
        assert!(result.is_ok());
        let ip_addr = result.unwrap();
        assert!(ip_addr.is_ipv6(), "was not ipv6");
        assert!(!ip_addr.is_ipv4(), "was ipv4");
        assert!(!ip_addr.is_unspecified());
        assert_eq!(ip_addr.to_string(), "2001:db8:85a3::8a2e:370:7334");
    }

    #[test]
    fn byte_to_ipaddr_v6_loopback() {
        let addr_vec: Vec<u8> = Ipv6Addr::LOCALHOST.octets().to_vec();
        let bytes = &Bytes::from(addr_vec);
        let result = byte_to_ip(bytes);
        assert!(result.is_ok());
        let maybe_loopback_ip = result.unwrap();
        assert_eq!(maybe_loopback_ip.to_string(), "::1");
    }

    #[test]
    fn workload_information() {
        let default = Workload {
            workload_ip: IpAddr::V4(Ipv4Addr::LOCALHOST),
            waypoint_addresses: Vec::new(),
            gateway_address: None,
            protocol: Default::default(),
            name: "".to_string(),
            namespace: "".to_string(),
            service_account: "default".to_string(),
            workload_name: "".to_string(),
            workload_type: "deployment".to_string(),
            canonical_name: "".to_string(),
            canonical_revision: "".to_string(),
            node: "".to_string(),

            authorization_policies: Default::default(),
            native_hbone: false,
        };
        let mut wi = WorkloadStore::default();
        assert_eq!((wi.workloads.len()), 0);
        assert_eq!((wi.vips.len()), 0);

        let xds_ip1 = Bytes::copy_from_slice(&[127, 0, 0, 1]);
        let ip1 = IpAddr::V4(Ipv4Addr::new(127, 0, 0, 1));
        let xds_ip2 = Bytes::copy_from_slice(&[127, 0, 0, 2]);

        wi.insert_xds_workload(XdsWorkload {
            address: xds_ip1.clone(),
            name: "some name".to_string(),
            ..Default::default()
        })
        .unwrap();
        assert_eq!((wi.workloads.len()), 1);
        assert_eq!(
            wi.find_workload(&ip1),
            Some(&Workload {
                workload_ip: ip1,
                name: "some name".to_string(),
                ..default.clone()
            })
        );

        wi.remove("invalid".to_string());
        assert_eq!(
            wi.find_workload(&ip1),
            Some(&Workload {
                workload_ip: ip1,
                name: "some name".to_string(),
                ..default.clone()
            })
        );

        wi.remove("127.0.0.2".to_string());
        assert_eq!(
            wi.find_workload(&ip1),
            Some(&Workload {
                workload_ip: ip1,
                name: "some name".to_string(),
                ..default
            })
        );

        wi.remove("127.0.0.1".to_string());
        assert_eq!(wi.find_workload(&ip1), None);
        assert_eq!(wi.workloads.len(), 0);

        // Add two workloads into the VIP
        wi.insert_xds_workload(XdsWorkload {
            address: xds_ip1,
            name: "some name".to_string(),
            virtual_ips: HashMap::from([(
                "127.0.1.1".to_string(),
                XdsPortList {
                    ports: vec![XdsPort {
                        service_port: 80,
                        target_port: 8080,
                    }],
                },
            )]),
            ..Default::default()
        })
        .unwrap();
        wi.insert_xds_workload(XdsWorkload {
            address: xds_ip2,
            name: "some name2".to_string(),
            virtual_ips: HashMap::from([(
                "127.0.1.1".to_string(),
                XdsPortList {
                    ports: vec![XdsPort {
                        service_port: 80,
                        target_port: 8080,
                    }],
                },
            )]),
            ..Default::default()
        })
        .unwrap();

        assert_vips(&wi, vec!["some name", "some name2"]);
        wi.remove("127.0.0.2".to_string());
        assert_vips(&wi, vec!["some name"]);
        wi.remove("127.0.0.1".to_string());
        assert_vips(&wi, vec![]);
    }

    #[track_caller]
    fn assert_vips(wi: &WorkloadStore, want: Vec<&str>) {
        let mut wants: HashSet<String> = HashSet::from_iter(want.iter().map(|x| x.to_string()));
        let mut found: HashSet<String> = HashSet::new();
        // VIP has randomness. We will try to fetch the VIP 1k times and assert the we got the expected results
        // at least once, and no unexpected results
        for _ in 0..1000 {
            if let Some(us) = wi.find_upstream("127.0.1.1:80".parse().unwrap(), 15008) {
                let n = us.workload.name.clone();
                found.insert(n.clone());
                wants.remove(&n);
            }
        }
        if !wants.is_empty() {
            panic!("expected all names to be found, but missed {want:?} (found {found:?})");
        }
        if found.len() != want.len() {
            panic!("found unexpected items: {found:?}");
        }
    }

    #[tokio::test]
    async fn local_client() {
        let cfg = ConfigSource::File(
            std::path::PathBuf::from(std::env!("CARGO_MANIFEST_DIR"))
                .join("examples")
                .join("localhost.yaml"),
        );
        let workloads: Arc<Mutex<WorkloadStore>> = Arc::new(Mutex::new(WorkloadStore::default()));

        let local_client = LocalClient {
            cfg,
            workloads: workloads.clone(),
        };
        local_client.run().await.expect("client should run");
        let store = workloads.lock().unwrap();
        let wl = store.find_workload(&"127.0.0.1".parse().unwrap());
        // Make sure we get a valid workload
        assert!(wl.is_some());
        assert_eq!(wl.unwrap().service_account, "default");
        let us = store.find_upstream("127.10.0.1:80".parse().unwrap(), 15008);
        // Make sure we get a valid VIP
        assert!(us.is_some());
        assert_eq!(us.unwrap().port, 8080);
    }
}<|MERGE_RESOLUTION|>--- conflicted
+++ resolved
@@ -22,14 +22,10 @@
 
 use rand::prelude::IteratorRandom;
 use thiserror::Error;
-<<<<<<< HEAD
 use tokio::runtime::Handle;
-use tracing::{debug, error, info, instrument};
-=======
 use tracing::{debug, error, info, instrument, trace};
 
 use xds::istio::workload::Rbac as XdsRbac;
->>>>>>> 65225bb6
 
 use xds::istio::workload::Workload as XdsWorkload;
 
@@ -40,13 +36,9 @@
 
 use crate::rbac::{Rbac, RbacScope};
 use crate::xds::{AdsClient, Demander, RejectedConfig, XdsUpdate};
-<<<<<<< HEAD
-use crate::{config, readiness, xds};
+use crate::{config, rbac, readiness, xds};
 use crate::config::RootCert::Default;
 use crate::tls::Certs;
-=======
-use crate::{config, rbac, readiness, xds};
->>>>>>> 65225bb6
 
 #[derive(Debug, Hash, Eq, PartialEq, Clone, Copy, serde::Serialize, serde::Deserialize)]
 pub enum Protocol {
@@ -509,16 +501,13 @@
     /// vips maintains a mapping of socket address with service port to workload ip and socket address
     /// with target ports in hashset.
     vips: HashMap<SocketAddr, HashSet<(IpAddr, u16)>>,
-<<<<<<< HEAD
-    // cert_manager allows for the prefetching of certificates on workload discovery.
-    cert_manager: Box<dyn CertificateProvider>,
-=======
 
     /// policies maintains a mapping of ns/name to policy.
     policies: HashMap<String, rbac::Rbac>,
     // policies_by_namespace maintains a mapping of namespace (or "" for global) to policy names
     policies_by_namespace: HashMap<String, HashSet<String>>,
->>>>>>> 65225bb6
+    // cert_manager allows for the prefetching of certificates on workload discovery.
+    cert_manager: Box<dyn CertificateProvider>,
 }
 
 impl WorkloadStore {
