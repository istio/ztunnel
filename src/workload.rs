--- conflicted
+++ resolved
@@ -240,14 +240,9 @@
 
 impl WorkloadManager {
     pub async fn new(
-<<<<<<< HEAD
         config: Arc<config::Config>,
-        registry: &mut Registry,
-=======
-        config: config::Config,
         metrics: Arc<Metrics>,
         awaiting_ready: admin::BlockReady,
->>>>>>> f9cbb445
     ) -> anyhow::Result<WorkloadManager> {
         let workloads: Arc<Mutex<WorkloadStore>> = Arc::new(Mutex::new(WorkloadStore::default()));
         let xds_workloads = workloads.clone();
