--- conflicted
+++ resolved
@@ -138,6 +138,7 @@
             let mut us = Upstream {
                 workload: wl,
                 port: *target_port,
+                sans: Vec::new(),
             };
             return match set_gateway_address(&mut us, hbone_port) {
                 Ok(_) => {
@@ -157,6 +158,7 @@
             let mut us = Upstream {
                 workload: wl,
                 port: addr.port(),
+                sans: Vec::new(),
             };
             return match set_gateway_address(&mut us, hbone_port) {
                 Ok(_) => {
@@ -266,106 +268,10 @@
         hbone_port: u16,
     ) -> Option<Upstream> {
         self.fetch_address(&network_addr(network, addr.ip())).await;
-<<<<<<< HEAD
-        self.find_upstream(network, addr, hbone_port)
-    }
-
-    pub fn find_upstream(
-        &self,
-        network: &str,
-        addr: SocketAddr,
-        hbone_port: u16,
-    ) -> Option<Upstream> {
-        let state = self.state.read().unwrap();
-
-        if let Some(svc) = state.services.get_by_vip(&network_addr(network, addr.ip())) {
-            let Some(target_port) = svc.ports.get(&addr.port()) else {
-                debug!("found VIP {}, but port {} was unknown", addr.ip(), addr.port());
-                return None
-            };
-            // Randomly pick an upstream
-            // TODO: do this more efficiently, and not just randomly
-            let Some((_, ep)) = svc.endpoints.iter().choose(&mut rand::thread_rng()) else {
-                debug!("VIP {} has no healthy endpoints", addr);
-                return None
-            };
-            let Some(wl) = state.workloads.find_workload(&network_addr(&ep.address.network, ep.address.address)) else {
-                debug!("failed to fetch workload for {}", ep.address);
-                return None
-            };
-            // If endpoint overrides the target port, use that instead
-            let target_port = ep.port.get(&addr.port()).unwrap_or(target_port);
-            let mut us = Upstream {
-                workload: wl,
-                port: *target_port,
-                sans: svc.subject_alt_names.clone(),
-            };
-            return match self.set_gateway_address(&mut us, hbone_port) {
-                Ok(_) => {
-                    debug!("found upstream {} from VIP {}", us, addr.ip());
-                    Some(us)
-                }
-                Err(e) => {
-                    debug!("failed to set gateway address for upstream: {}", e);
-                    None
-                }
-            };
-        }
-        if let Some(wl) = state
-            .workloads
-            .find_workload(&network_addr(network, addr.ip()))
-        {
-            let mut us = Upstream {
-                workload: wl,
-                port: addr.port(),
-                sans: Vec::new(),
-            };
-            return match self.set_gateway_address(&mut us, hbone_port) {
-                Ok(_) => {
-                    debug!("found upstream {}", us);
-                    Some(us)
-                }
-                Err(e) => {
-                    debug!("failed to set gateway address for upstream: {}", e);
-                    None
-                }
-            };
-        }
-        None
-    }
-
-    fn set_gateway_address(&self, us: &mut Upstream, hbone_port: u16) -> anyhow::Result<()> {
-        if us.workload.gateway_address.is_none() {
-            us.workload.gateway_address = Some(match us.workload.protocol {
-                Protocol::HBONE => {
-                    let ip = us
-                        .workload
-                        .waypoint_svc_ip_address()?
-                        .unwrap_or(choose_workload_ip(&us.workload)?);
-                    SocketAddr::from((ip, hbone_port))
-                }
-                Protocol::TCP => SocketAddr::from((choose_workload_ip(&us.workload)?, us.port)),
-            });
-        }
-        Ok(())
-    }
-
-    // TODO: add more sophisticated routing logic, perhaps based on ipv4/ipv6 support underneath us.
-    // if/when we support that, this function may need to move to get access to the necessary metadata.
-    pub fn choose_workload_ip(&self, w: &Workload) -> Result<IpAddr, Error> {
-        // Randomly pick an IP
-        // TODO: do this more efficiently, and not just randomly
-        let Some(ip) = w.workload_ips.choose(&mut rand::thread_rng()) else {
-            debug!("workload {} has no suitable workload IPs for routing", w.name);
-            return Err(Error::NoValidDestination(Box::new(w.to_owned())))
-        };
-        Ok(*ip)
-=======
         self.state
             .read()
             .unwrap()
             .find_upstream(network, addr, hbone_port)
->>>>>>> 043b09e4
     }
 
     pub async fn fetch_waypoint(&self, wl: Workload) -> Result<Option<Upstream>, WaypointError> {
