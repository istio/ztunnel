--- conflicted
+++ resolved
@@ -13,13 +13,9 @@
 // limitations under the License.
 
 use std::net::SocketAddr;
-<<<<<<< HEAD
 use std::sync::Arc;
-=======
 use std::sync::atomic::{AtomicUsize, Ordering};
-use std::sync::Arc;
 use std::thread;
->>>>>>> f9cbb445
 use std::time::Duration;
 
 use prometheus_client::registry::Registry;
@@ -79,10 +75,11 @@
         }
     });
 
+    let num_worker_threads = config.num_worker_threads;
     let proxy_addresses = proxy.addresses();
     thread::spawn(move || {
         let runtime = tokio::runtime::Builder::new_multi_thread()
-            .worker_threads(config.num_worker_threads)
+            .worker_threads(num_worker_threads)
             .thread_name_fn(|| {
                 static ATOMIC_ID: AtomicUsize = AtomicUsize::new(0);
                 let id = ATOMIC_ID.fetch_add(1, Ordering::SeqCst);
@@ -120,12 +117,7 @@
     pub proxy_addresses: proxy::Addresses,
 
     pub shutdown: signal::Shutdown,
-<<<<<<< HEAD
-    tasks: Vec<JoinHandle<()>>,
     config: Arc<config::Config>,
-=======
-    config: config::Config,
->>>>>>> f9cbb445
     drain_tx: drain::Signal,
 }
 
