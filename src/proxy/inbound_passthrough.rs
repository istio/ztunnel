--- conflicted
+++ resolved
@@ -170,13 +170,9 @@
             dst_network: pi.cfg.network.clone(),
             dst: orig,
         };
-<<<<<<< HEAD
-        if !pi.assert_rbac_inbound(&conn).await {
-=======
         //register before assert_rbac to ensure the connection is tracked during it's entire valid span
         connection_manager.register(&conn).await;
-        if !pi.state.assert_rbac(&conn).await {
->>>>>>> 6f769d63
+        if !pi.assert_rbac_inbound(&conn).await {
             info!(%conn, "RBAC rejected");
             connection_manager.release(&conn).await;
             return Ok(());
