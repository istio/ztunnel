--- conflicted
+++ resolved
@@ -102,15 +102,10 @@
 
     pub async fn proxy_to(&self, mut stream: TcpStream, remote_addr: IpAddr, orig: SocketAddr) -> Result<(), Error> {
         let req = self.build_request(remote_addr, orig).await;
-<<<<<<< HEAD
-
-        debug!("request from {} to {}", req.source.name, orig);
-=======
         debug!(
             "request from {} to {} via {} type {:#?} dir {:#?}",
             req.source.name, orig, req.gateway, req.request_type, req.direction
         );
->>>>>>> 33003727
         match req.protocol {
             Protocol::Hbone => {
                 info!(
