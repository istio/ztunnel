// Copyright Istio Authors
//
// Licensed under the Apache License, Version 2.0 (the "License");
// you may not use this file except in compliance with the License.
// You may obtain a copy of the License at
//
//     http://www.apache.org/licenses/LICENSE-2.0
//
// Unless required by applicable law or agreed to in writing, software
// distributed under the License is distributed on an "AS IS" BASIS,
// WITHOUT WARRANTIES OR CONDITIONS OF ANY KIND, either express or implied.
// See the License for the specific language governing permissions and
// limitations under the License.

use std::net::{IpAddr, SocketAddr};
use std::sync::Arc;

use futures_util::TryFutureExt;
use hyper::header::FORWARDED;
use std::time::Instant;

use tokio::net::TcpStream;
use tokio::sync::watch;

use tracing::{Instrument, debug, error, info, info_span, trace_span};

use crate::identity::Identity;

use crate::proxy::metrics::Reporter;
use crate::proxy::{
    BAGGAGE_HEADER, Error, HboneAddress, ProxyInputs, TRACEPARENT_HEADER, TraceParent, util,
};
use crate::proxy::{ConnectionOpen, ConnectionResult, DerivedWorkload, metrics};

use crate::drain::DrainWatcher;
use crate::drain::run_with_drain;
use crate::proxy::h2::{H2Stream, client::WorkloadKey};
use crate::state::ServiceResolutionMode;
use crate::state::service::ServiceDescription;
use crate::state::workload::{NetworkAddress, Protocol, Workload, address::Address};
use crate::{assertions, copy, proxy, socket};

use super::h2::TokioH2Stream;

pub struct Outbound {
    pi: Arc<ProxyInputs>,
    drain: DrainWatcher,
    listener: socket::Listener,
}

impl Outbound {
    pub(super) async fn new(pi: Arc<ProxyInputs>, drain: DrainWatcher) -> Result<Outbound, Error> {
        let listener = pi
            .socket_factory
            .tcp_bind(pi.cfg.outbound_addr)
            .map_err(|e| Error::Bind(pi.cfg.outbound_addr, e))?;
        let transparent = super::maybe_set_transparent(&pi, &listener)?;

        info!(
            address=%listener.local_addr(),
            component="outbound",
            transparent,
            "listener established",
        );
        Ok(Outbound {
            pi,
            listener,
            drain,
        })
    }

    pub(super) fn address(&self) -> SocketAddr {
        self.listener.local_addr()
    }

    pub(super) async fn run(self) {
        let pool = proxy::pool::WorkloadHBONEPool::new(
            self.pi.cfg.clone(),
            self.pi.socket_factory.clone(),
            self.pi.local_workload_information.clone(),
        );
        let pi = self.pi.clone();
        let accept = |drain: DrainWatcher, force_shutdown: watch::Receiver<()>| {
            async move {
                loop {
                    // Asynchronously wait for an inbound socket.
                    let socket = self.listener.accept().await;
                    let start = Instant::now();
                    let drain = drain.clone();
                    let mut force_shutdown = force_shutdown.clone();
                    match socket {
                        Ok((stream, _remote)) => {
                            let mut oc = OutboundConnection {
                                pi: self.pi.clone(),
                                id: TraceParent::new(),
                                pool: pool.clone(),
                                hbone_port: self.pi.cfg.inbound_addr.port(),
                            };
                            let span = info_span!("outbound", id=%oc.id);
                            let serve_outbound_connection = (async move {
                                debug!(component="outbound", "connection started");
                                // Since this task is spawned, make sure we are guaranteed to terminate
                                tokio::select! {
                                    _ = force_shutdown.changed() => {
                                        debug!(component="outbound", "connection forcefully terminated");
                                    }
                                    _ = oc.proxy(stream) => {}
                                }
                                // Mark we are done with the connection, so drain can complete
                                drop(drain);
                                debug!(component="outbound", dur=?start.elapsed(), "connection completed");
                            }).instrument(span);

                            assertions::size_between_ref(1000, 99999, &serve_outbound_connection);
                            tokio::spawn(serve_outbound_connection);
                        }
                        Err(e) => {
                            if util::is_runtime_shutdown(&e) {
                                return;
                            }
                            error!("Failed TCP handshake {}", e);
                        }
                    }
                }
            }
            .in_current_span()
        };

        run_with_drain(
            "outbound".to_string(),
            self.drain,
            pi.cfg.self_termination_deadline,
            accept,
        )
        .await
    }
}

pub(super) struct OutboundConnection {
    pub(super) pi: Arc<ProxyInputs>,
    pub(super) id: TraceParent,
    pub(super) pool: proxy::pool::WorkloadHBONEPool,
    pub(super) hbone_port: u16,
}

impl OutboundConnection {
    async fn proxy(&mut self, source_stream: TcpStream) {
        let source_addr =
            socket::to_canonical(source_stream.peer_addr().expect("must receive peer addr"));
        let dst_addr = socket::orig_dst_addr_or_default(&source_stream);
        self.proxy_to(source_stream, source_addr, dst_addr).await;
    }

    pub async fn proxy_to(
        &mut self,
        source_stream: TcpStream,
        source_addr: SocketAddr,
        dest_addr: SocketAddr,
    ) {
        let start = Instant::now();

        let illegal_call =
            dest_addr.ip().is_loopback() && self.pi.cfg.illegal_ports.contains(&dest_addr.port());
        if illegal_call {
            metrics::log_early_deny(source_addr, dest_addr, Reporter::source, Error::SelfCall);
            return;
        }
        // First find the source workload of this traffic. If we don't know where the request is from
        // we will reject it.
        let build = self
            .pi
            .local_workload_information
            .get_workload()
            .and_then(|source| self.build_request(source, source_addr.ip(), dest_addr));
        let req = match Box::pin(build).await {
            Ok(req) => Box::new(req),
            Err(err) => {
                metrics::log_early_deny(source_addr, dest_addr, Reporter::source, err);
                return;
            }
        };
        // At this point, we want all the addresses resolved
        // TODO: should we use the original address or the actual address? Both seems nice!
        let _conn_guard = self.pi.connection_manager.track_outbound(
            source_addr,
            dest_addr,
            req.actual_destination,
        );

        let metrics = self.pi.metrics.clone();
<<<<<<< HEAD
        let hbone_target = &req.hbone_target_destination;
=======
        let hbone_target = req.hbone_target_destination.map(HboneAddress::SocketAddr);
>>>>>>> 681ddf02
        let result_tracker = Box::new(ConnectionResult::new(
            source_addr,
            req.actual_destination,
            hbone_target.clone(),
            start,
            Self::conn_metrics_from_request(&req),
            metrics,
        ));

        let res = match (
            req.protocol,
            req.actual_destination_workload
                .as_ref()
                .map(|wl| &wl.network_gateway),
        ) {
            (_, Some(_)) => {
                self.proxy_to_double_hbone(source_stream, source_addr, &req, &result_tracker)
                    .await
            }
            (Protocol::HBONE, _) => {
                self.proxy_to_hbone(source_stream, source_addr, &req, &result_tracker)
                    .await
            }
            (Protocol::TCP, _) => {
                self.proxy_to_tcp(source_stream, &req, &result_tracker)
                    .await
            }
        };
        result_tracker.record(res)
    }

    async fn proxy_to_double_hbone(
        &mut self,
        stream: TcpStream,
        remote_addr: SocketAddr,
        req: &Request,
        connection_stats: &ConnectionResult,
    ) -> Result<(), Error> {
        // Create the outer HBONE stream
        let upgraded = Box::pin(self.send_hbone_request(remote_addr, &req)).await?;
        // Wrap upgraded to implement tokio's Async{Write,Read}
        let upgraded = TokioH2Stream::new(upgraded);

        // For the inner one, we do it manually to avoid connection pooling.
        // Otherwise, we would only ever reach one workload in the remote cluster.
        // We also need to abort tasks the right way to get graceful terminations.
        let wl_key = WorkloadKey {
            src_id: req.source.identity(),
            dst_id: req.final_sans.clone(),
            src: remote_addr.ip(),
            dst: req.actual_destination,
        };

        // Fetch certs and establish inner TLS connection.
        let cert = self
            .pi
            .local_workload_information
            .fetch_certificate()
            .await?;
        let connector = cert.outbound_connector(wl_key.dst_id.clone())?;
        let tls_stream = connector
            .connect(
                upgraded,
                rustls::pki_types::ServerName::IpAddress(wl_key.dst.ip().into()),
            )
            .await?;

        // Spawn inner CONNECT tunnel
        let (drain_tx, drain_rx) = tokio::sync::watch::channel(false);
        let (mut sender, driver_task) =
            super::h2::client::spawn_connection(self.pi.cfg.clone(), tls_stream, drain_rx, wl_key)
                .await?;
        let http_request = self.create_hbone_request(remote_addr, req);
        let inner_upgraded = sender.send_request(http_request).await?;

        // Proxy
        let res = copy::copy_bidirectional(
            copy::TcpStreamSplitter(stream),
            inner_upgraded,
            connection_stats,
        )
        .await;

        let _ = drain_tx.send(true);
        let _ = driver_task.await;
        // Here, there is an implicit, drop(conn_client).
        // Its really important that this happens AFTER driver_task finishes.
        // Otherwise, TLS connections do not terminate gracefully.

        res
    }

    async fn proxy_to_hbone(
        &mut self,
        stream: TcpStream,
        remote_addr: SocketAddr,
        req: &Request,
        connection_stats: &ConnectionResult,
    ) -> Result<(), Error> {
        let upgraded = Box::pin(self.send_hbone_request(remote_addr, req)).await?;
        copy::copy_bidirectional(copy::TcpStreamSplitter(stream), upgraded, connection_stats).await
    }

    fn create_hbone_request(
        &mut self,
        remote_addr: SocketAddr,
        req: &Request,
    ) -> http::Request<()> {
        http::Request::builder()
            .uri(
                req.hbone_target_destination
                    .as_ref()
                    .expect("HBONE must have target")
                    .to_string(),
            )
            .method(hyper::Method::CONNECT)
            .version(hyper::Version::HTTP_2)
            .header(BAGGAGE_HEADER, baggage(req, self.pi.cfg.cluster_id.clone()))
            .header(
                FORWARDED,
                build_forwarded(remote_addr, &req.intended_destination_service),
            )
            .header(TRACEPARENT_HEADER, self.id.header())
            .body(())
            .expect("builder with known status code should not fail")
    }

    async fn send_hbone_request(
        &mut self,
        remote_addr: SocketAddr,
        req: &Request,
    ) -> Result<H2Stream, Error> {
        let request = self.create_hbone_request(remote_addr, req);
        let pool_key = Box::new(WorkloadKey {
            src_id: req.source.identity(),
            // Clone here shouldn't be needed ideally, we could just take ownership of Request.
            dst_id: req.upstream_sans.clone(),
            src: remote_addr.ip(),
            dst: req.actual_destination,
        });
        let upgraded = Box::pin(self.pool.send_request_pooled(&pool_key, request))
            .instrument(trace_span!("outbound connect"))
            .await?;
        Ok(upgraded)
    }

    async fn proxy_to_tcp(
        &mut self,
        stream: TcpStream,
        req: &Request,
        connection_stats: &ConnectionResult,
    ) -> Result<(), Error> {
        let outbound = super::freebind_connect(
            None, // No need to spoof source IP on outbound
            req.actual_destination,
            self.pi.socket_factory.as_ref(),
        )
        .await?;

        // Proxying data between downstream and upstream
        copy::copy_bidirectional(
            copy::TcpStreamSplitter(stream),
            copy::TcpStreamSplitter(outbound),
            connection_stats,
        )
        .await
    }

    fn conn_metrics_from_request(req: &Request) -> ConnectionOpen {
        let derived_source = if req.protocol == Protocol::HBONE {
            Some(DerivedWorkload {
                // We are going to do mTLS, so report our identity
                identity: Some(req.source.as_ref().identity()),
                ..Default::default()
            })
        } else {
            None
        };
        ConnectionOpen {
            reporter: Reporter::source,
            derived_source,
            source: Some(req.source.clone()),
            destination: req.actual_destination_workload.clone(),
            connection_security_policy: if req.protocol == Protocol::HBONE {
                metrics::SecurityPolicy::mutual_tls
            } else {
                metrics::SecurityPolicy::unknown
            },
            destination_service: req.intended_destination_service.clone(),
        }
    }

    // build_request computes all information about the request we should send
    // TODO: Do we want a single lock for source and upstream...?
    async fn build_request(
        &self,
        source_workload: Arc<Workload>,
        downstream: IpAddr,
        target: SocketAddr,
    ) -> Result<Request, Error> {
        let state = &self.pi.state;

        // If this is to-service traffic check for a service waypoint
        // Capture result of whether this is svc addressed
        let svc_addressed = if let Some(Address::Service(target_service)) = state
            .fetch_address(&NetworkAddress {
                network: self.pi.cfg.network.clone(),
                address: target.ip(),
            })
            .await
        {
            // if we have a waypoint for this svc, use it; otherwise route traffic normally
            if let Some(waypoint) = state
                .fetch_service_waypoint(&target_service, &source_workload, target)
                .await?
            {
                let upstream_sans = waypoint.workload_and_services_san();
                let actual_destination = waypoint.workload_socket_addr();
                debug!("built request to service waypoint proxy");
                return Ok(Request {
                    protocol: Protocol::HBONE,
                    source: source_workload,
                    hbone_target_destination: Some(target.to_string()),
                    actual_destination_workload: Some(waypoint.workload),
                    intended_destination_service: Some(ServiceDescription::from(&*target_service)),
                    actual_destination,
                    upstream_sans,
                    final_sans: vec![],
                });
            }
            // this was service addressed but we did not find a waypoint
            true
        } else {
            // this wasn't service addressed
            false
        };

        let Some(us) = state
            .fetch_upstream(
                source_workload.network.clone(),
                &source_workload,
                target,
                ServiceResolutionMode::Standard,
            )
            .await?
        else {
            if svc_addressed {
                return Err(Error::NoHealthyUpstream(target));
            }
            debug!("built request as passthrough; no upstream found");
            return Ok(Request {
                protocol: Protocol::TCP,
                source: source_workload,
                hbone_target_destination: None,
                actual_destination_workload: None,
                intended_destination_service: None,
                actual_destination: target,
                upstream_sans: vec![],
                final_sans: vec![],
            });
        };

        let from_waypoint = proxy::check_from_waypoint(
            state,
            &us.workload,
            Some(&source_workload.identity()),
            &downstream,
        )
        .await;

        // Check if we need to go through a workload addressed waypoint.
        // Don't traverse waypoint twice if the source is sandwich-outbound.
        // Don't traverse waypoint if traffic was addressed to a service (handled before)
        if !from_waypoint && !svc_addressed {
            // For case upstream server has enabled waypoint
            let waypoint = state
                .fetch_workload_waypoint(&us.workload, &source_workload, target)
                .await?;
            if let Some(waypoint) = waypoint {
                let actual_destination = waypoint.workload_socket_addr();
                let upstream_sans = waypoint.workload_and_services_san();
                debug!("built request to workload waypoint proxy");
                return Ok(Request {
                    // Always use HBONE here
                    protocol: Protocol::HBONE,
                    source: source_workload,
                    // Use the original VIP, not translated
                    hbone_target_destination: Some(target.to_string()),
                    actual_destination_workload: Some(waypoint.workload),
                    intended_destination_service: us.destination_service.clone(),
                    actual_destination,
                    upstream_sans,
                    final_sans: vec![],
                });
            }
            // Workload doesn't have a waypoint; send directly
        }

        // only change the port if we're sending HBONE
        let actual_destination = match us.workload.protocol {
            Protocol::HBONE => SocketAddr::from((
                us.selected_workload_ip,
                us.proxy_protocol_port_override.unwrap_or(self.hbone_port),
            )),
            Protocol::TCP => us.workload_socket_addr(),
        };
        let hbone_target_destination = match us.workload.protocol {
            Protocol::HBONE => Some(us.hbone_target()),
            Protocol::TCP => None,
        };
        // FIXME this seems wrong
        let (upstream_sans, final_sans) = (us.workload_and_services_san(), us.service_sans());

        // For case no waypoint for both side and direct to remote node proxy
        debug!("built request to workload");
        Ok(Request {
            protocol: us.workload.protocol,
            source: source_workload,
            hbone_target_destination,
            actual_destination_workload: Some(us.workload.clone()),
            intended_destination_service: us.destination_service.clone(),
            actual_destination,
            upstream_sans,
            final_sans,
        })
    }
}

fn build_forwarded(remote_addr: SocketAddr, server: &Option<ServiceDescription>) -> String {
    match server {
        None => {
            format!("for=\"{remote_addr}\"")
        }
        Some(svc) => {
            format!("for=\"{remote_addr}\";host={}", svc.hostname)
        }
    }
}

fn baggage(r: &Request, cluster: String) -> String {
    format!(
        "k8s.cluster.name={cluster},k8s.namespace.name={namespace},k8s.{workload_type}.name={workload_name},service.name={name},service.version={version},cloud.region={region},cloud.availability_zone={zone}",
        namespace = r.source.namespace,
        workload_type = r.source.workload_type,
        workload_name = r.source.workload_name,
        name = r.source.canonical_name,
        version = r.source.canonical_revision,
        region = r.source.locality.region,
        zone = r.source.locality.zone,
    )
}

#[derive(Debug, Clone)]
struct Request {
    protocol: Protocol,
    // Source workload sending the request
    source: Arc<Workload>,
    // The actual destination workload we are targeting. When proxying through a waypoint, this is the waypoint,
    // not the original.
    // May be unset in case of passthrough.
    actual_destination_workload: Option<Arc<Workload>>,
    // The intended destination service for the request. When proxying through a waypoint, this is *not* the waypoint
    // service, but rather the original intended service.
    // May be unset in case of non-service traffic
    intended_destination_service: Option<ServiceDescription>,
    // The address we should actually request to. This is the "next hop" address; could be a waypoint, network gateway,
    // etc.
    // When using HBONE, the `hbone_target_destination` is the inner :authority and `actual_destination` is the TCP destination.
    actual_destination: SocketAddr,
    // If using HBONE, the inner (:authority) of the HBONE request.
    hbone_target_destination: Option<String>,

    // The identity we will assert for the next hop; this may not be the same as actual_destination_workload
    // in the case of proxies along the path.
    upstream_sans: Vec<Identity>,

    // The identity of workload that will ultimately process this request.
    // This field only matters if we need to know both the identity of the next hop, as well as the
    // final hop (currently, this is only double HBONE).
    // fixme is this even necessary?
    final_sans: Vec<Identity>,
}

#[cfg(test)]
mod tests {
    use std::net::Ipv6Addr;
    use std::time::Duration;

    use bytes::Bytes;

    use super::*;
    use crate::config::Config;
    use crate::proxy::connection_manager::ConnectionManager;
    use crate::proxy::{LocalWorkloadInformation, pool::WorkloadHBONEPool};
    use crate::state::WorkloadInfo;
    use crate::test_helpers::helpers::{initialize_telemetry, test_proxy_metrics};
    use crate::test_helpers::new_proxy_state;
    use crate::xds::istio::workload::TunnelProtocol as XdsProtocol;
    use crate::xds::istio::workload::Workload as XdsWorkload;
    use crate::xds::istio::workload::address::Type as XdsAddressType;
    use crate::xds::istio::workload::{IpFamilies, Port};
    use crate::xds::istio::workload::{NetworkAddress as XdsNetworkAddress, PortList};
    use crate::xds::istio::workload::{NetworkMode, Service as XdsService};
    use crate::{identity, xds};

    async fn run_build_request(
        from: &str,
        to: &str,
        xds: XdsAddressType,
        expect: Option<ExpectedRequest<'_>>,
    ) {
        run_build_request_multi(from, to, vec![xds], expect).await;
    }

    async fn run_build_request_multi(
        from: &str,
        to: &str,
        xds: Vec<XdsAddressType>,
        expect: Option<ExpectedRequest<'_>>,
    ) -> Option<Request> {
        let cfg = Arc::new(Config {
            local_node: Some("local-node".to_string()),
            ..crate::config::parse_config().unwrap()
        });
        let source = XdsWorkload {
            uid: "cluster1//v1/Pod/ns/source-workload".to_string(),
            name: "source-workload".to_string(),
            namespace: "ns".to_string(),
            addresses: vec![
                Bytes::copy_from_slice(&[127, 0, 0, 1]),
                Bytes::copy_from_slice("::1".parse::<Ipv6Addr>().unwrap().octets().as_slice()),
            ],
            node: "local-node".to_string(),
            ..Default::default()
        };
        let waypoint = XdsWorkload {
            uid: "cluster1//v1/Pod/ns/waypoint-workload".to_string(),
            name: "waypoint-workload".to_string(),
            namespace: "ns".to_string(),
            addresses: vec![Bytes::copy_from_slice(&[127, 0, 0, 10])],
            node: "local-node".to_string(),
            service_account: "waypoint-sa".to_string(),
            ..Default::default()
        };
        let waypoint_dual = XdsWorkload {
            uid: "cluster1//v1/Pod/ns/waypoint-workload-dual".to_string(),
            name: "waypoint-workload-dual".to_string(),
            namespace: "ns".to_string(),
            addresses: vec![
                Bytes::copy_from_slice(&[127, 0, 0, 11]),
                Bytes::copy_from_slice("ff06::c5".parse::<Ipv6Addr>().unwrap().octets().as_slice()),
            ],
            node: "local-node".to_string(),
            service_account: "waypoint-sa".to_string(),
            ..Default::default()
        };
        let mut workloads = vec![source, waypoint, waypoint_dual];
        let mut services = vec![];
        for x in xds {
            match x {
                XdsAddressType::Workload(wl) => workloads.push(wl),
                XdsAddressType::Service(svc) => services.push(svc),
            };
        }
        let state = new_proxy_state(&workloads, &services, &[]);

        let sock_fact = std::sync::Arc::new(crate::proxy::DefaultSocketFactory::default());

        let wi = WorkloadInfo {
            name: "source-workload".to_string(),
            namespace: "ns".to_string(),
            service_account: "default".to_string(),
        };
        let local_workload_information = Arc::new(LocalWorkloadInformation::new(
            Arc::new(wi.clone()),
            state.clone(),
            identity::mock::new_secret_manager(Duration::from_secs(10)),
        ));
        let outbound = OutboundConnection {
            pi: Arc::new(ProxyInputs {
                state: state.clone(),
                cfg: cfg.clone(),
                metrics: test_proxy_metrics(),
                socket_factory: sock_fact.clone(),
                local_workload_information: local_workload_information.clone(),
                connection_manager: ConnectionManager::default(),
                resolver: None,
            }),
            id: TraceParent::new(),
            pool: WorkloadHBONEPool::new(
                cfg.clone(),
                sock_fact,
                local_workload_information.clone(),
            ),
            hbone_port: cfg.inbound_addr.port(),
        };

        let local = outbound
            .pi
            .local_workload_information
            .get_workload()
            .await
            .unwrap();
        let req = outbound
            .build_request(local, from.parse().unwrap(), to.parse().unwrap())
            .await
            .ok();
        if let Some(ref r) = req {
            assert_eq!(
                expect,
                Some(ExpectedRequest {
                    protocol: r.protocol,
                    hbone_destination: &r
                        .hbone_target_destination.as_ref()
                        .unwrap_or(&String::new()),
                    destination: &r.actual_destination.to_string(),
                })
            );
        } else {
            assert_eq!(expect, None);
        }
        req
    }

    #[tokio::test]
    async fn build_request_unknown_dest() {
        run_build_request(
            "127.0.0.1",
            "1.2.3.4:80",
            XdsAddressType::Workload(XdsWorkload {
                uid: "cluster1//v1/Pod/default/my-pod".to_string(),
                addresses: vec![Bytes::copy_from_slice(&[127, 0, 0, 2])],
                ..Default::default()
            }),
            Some(ExpectedRequest {
                protocol: Protocol::TCP,
                hbone_destination: "",
                destination: "1.2.3.4:80",
            }),
        )
        .await;
    }

    #[tokio::test]
    async fn build_request_known_dest_remote_node_tcp() {
        run_build_request(
            "127.0.0.1",
            "127.0.0.2:80",
            XdsAddressType::Workload(XdsWorkload {
                uid: "cluster1//v1/Pod/ns/test-tcp".to_string(),
                name: "test-tcp".to_string(),
                namespace: "ns".to_string(),
                addresses: vec![Bytes::copy_from_slice(&[127, 0, 0, 2])],
                tunnel_protocol: XdsProtocol::None as i32,
                node: "remote-node".to_string(),
                ..Default::default()
            }),
            Some(ExpectedRequest {
                protocol: Protocol::TCP,
                hbone_destination: "",
                destination: "127.0.0.2:80",
            }),
        )
        .await;
    }

    #[tokio::test]
    async fn build_request_known_dest_remote_node_hbone() {
        run_build_request(
            "127.0.0.1",
            "127.0.0.2:80",
            XdsAddressType::Workload(XdsWorkload {
                uid: "cluster1//v1/Pod/ns/test-tcp".to_string(),
                name: "test-tcp".to_string(),
                namespace: "ns".to_string(),
                addresses: vec![Bytes::copy_from_slice(&[127, 0, 0, 2])],
                tunnel_protocol: XdsProtocol::Hbone as i32,
                node: "remote-node".to_string(),
                ..Default::default()
            }),
            Some(ExpectedRequest {
                protocol: Protocol::HBONE,
                hbone_destination: "127.0.0.2:80",
                destination: "127.0.0.2:15008",
            }),
        )
        .await;
    }

    #[tokio::test]
    async fn build_request_known_dest_local_node_tcp() {
        run_build_request(
            "127.0.0.1",
            "127.0.0.2:80",
            XdsAddressType::Workload(XdsWorkload {
                uid: "cluster1//v1/Pod/ns/test-tcp".to_string(),
                name: "test-tcp".to_string(),
                namespace: "ns".to_string(),
                addresses: vec![Bytes::copy_from_slice(&[127, 0, 0, 2])],
                tunnel_protocol: XdsProtocol::None as i32,
                node: "local-node".to_string(),
                ..Default::default()
            }),
            Some(ExpectedRequest {
                protocol: Protocol::TCP,
                hbone_destination: "",
                destination: "127.0.0.2:80",
            }),
        )
        .await;
    }

    #[tokio::test]
    async fn build_request_known_dest_local_node_hbone() {
        run_build_request(
            "127.0.0.1",
            "127.0.0.2:80",
            XdsAddressType::Workload(XdsWorkload {
                uid: "cluster1//v1/Pod/ns/test-tcp".to_string(),
                name: "test-tcp".to_string(),
                namespace: "ns".to_string(),
                addresses: vec![Bytes::copy_from_slice(&[127, 0, 0, 2])],
                tunnel_protocol: XdsProtocol::Hbone as i32,
                node: "local-node".to_string(),
                ..Default::default()
            }),
            Some(ExpectedRequest {
                protocol: Protocol::HBONE,
                hbone_destination: "127.0.0.2:80",
                destination: "127.0.0.2:15008",
            }),
        )
        .await;
    }

    #[tokio::test]
    async fn build_request_source_waypoint() {
        run_build_request(
            "127.0.0.2",
            "127.0.0.1:80",
            XdsAddressType::Workload(XdsWorkload {
                uid: "cluster1//v1/Pod/default/my-pod".to_string(),
                addresses: vec![Bytes::copy_from_slice(&[127, 0, 0, 2])],
                waypoint: Some(xds::istio::workload::GatewayAddress {
                    destination: Some(xds::istio::workload::gateway_address::Destination::Address(
                        XdsNetworkAddress {
                            network: "".to_string(),
                            address: [127, 0, 0, 10].to_vec(),
                        },
                    )),
                    hbone_mtls_port: 15008,
                }),
                ..Default::default()
            }),
            // Even though source has a waypoint, we don't use it
            Some(ExpectedRequest {
                protocol: Protocol::TCP,
                hbone_destination: "",
                destination: "127.0.0.1:80",
            }),
        )
        .await;
    }

    #[tokio::test]
    async fn build_request_destination_waypoint() {
        run_build_request(
            "127.0.0.1",
            "127.0.0.2:80",
            XdsAddressType::Workload(XdsWorkload {
                uid: "cluster1//v1/Pod/default/my-pod".to_string(),
                addresses: vec![Bytes::copy_from_slice(&[127, 0, 0, 2])],
                waypoint: Some(xds::istio::workload::GatewayAddress {
                    destination: Some(xds::istio::workload::gateway_address::Destination::Address(
                        XdsNetworkAddress {
                            network: "".to_string(),
                            address: [127, 0, 0, 10].to_vec(),
                        },
                    )),
                    hbone_mtls_port: 15008,
                }),
                ..Default::default()
            }),
            // Should use the waypoint
            Some(ExpectedRequest {
                protocol: Protocol::HBONE,
                hbone_destination: "127.0.0.2:80",
                destination: "127.0.0.10:15008",
            }),
        )
        .await;
    }

    #[tokio::test]
    async fn build_request_destination_waypoint_mismatch_ip() {
        run_build_request(
            "127.0.0.1",
            "[ff06::c3]:80",
            XdsAddressType::Workload(XdsWorkload {
                uid: "cluster1//v1/Pod/default/my-pod".to_string(),
                addresses: vec![
                    Bytes::copy_from_slice(&[127, 0, 0, 2]),
                    Bytes::copy_from_slice(
                        "ff06::c3".parse::<Ipv6Addr>().unwrap().octets().as_slice(),
                    ),
                ],
                waypoint: Some(xds::istio::workload::GatewayAddress {
                    destination: Some(xds::istio::workload::gateway_address::Destination::Address(
                        XdsNetworkAddress {
                            network: "".to_string(),
                            address: [127, 0, 0, 11].to_vec(),
                        },
                    )),
                    hbone_mtls_port: 15008,
                }),
                ..Default::default()
            }),
            // Should use the waypoint
            Some(ExpectedRequest {
                protocol: Protocol::HBONE,
                hbone_destination: "[ff06::c3]:80",
                destination: "127.0.0.11:15008",
            }),
        )
        .await;
    }

    #[tokio::test]
    async fn build_request_destination_svc_waypoint() {
        run_build_request(
            "127.0.0.1",
            "127.0.0.3:80",
            XdsAddressType::Service(XdsService {
                addresses: vec![XdsNetworkAddress {
                    network: "".to_string(),
                    address: vec![127, 0, 0, 3],
                }],
                ports: vec![Port {
                    service_port: 80,
                    target_port: 8080,
                }],
                waypoint: Some(xds::istio::workload::GatewayAddress {
                    destination: Some(xds::istio::workload::gateway_address::Destination::Address(
                        XdsNetworkAddress {
                            network: "".to_string(),
                            address: [127, 0, 0, 10].to_vec(),
                        },
                    )),
                    hbone_mtls_port: 15008,
                }),
                ..Default::default()
            }),
            // Should use the waypoint
            Some(ExpectedRequest {
                protocol: Protocol::HBONE,
                hbone_destination: "127.0.0.3:80",
                destination: "127.0.0.10:15008",
            }),
        )
        .await;
    }

    #[tokio::test]
    async fn build_request_empty_service() {
        run_build_request(
            "127.0.0.1",
            "127.0.0.3:80",
            XdsAddressType::Service(XdsService {
                addresses: vec![XdsNetworkAddress {
                    network: "".to_string(),
                    address: vec![127, 0, 0, 3],
                }],
                ports: vec![Port {
                    service_port: 80,
                    target_port: 8080,
                }],
                ..Default::default()
            }),
            // Should use the waypoint
            None,
        )
        .await;
    }

    #[tokio::test]
    async fn build_request_target_port() {
        run_build_request_multi(
            "127.0.0.1",
            "127.0.0.3:80",
            vec![
                XdsAddressType::Service(XdsService {
                    hostname: "example.com".to_string(),
                    addresses: vec![XdsNetworkAddress {
                        network: "".to_string(),
                        address: vec![127, 0, 0, 3],
                    }],
                    ports: vec![
                        Port {
                            service_port: 80,
                            target_port: 0, // named port
                        },
                        Port {
                            service_port: 8080,
                            target_port: 0, // named port
                        },
                    ],
                    ..Default::default()
                }),
                XdsAddressType::Workload(XdsWorkload {
                    uid: "cluster1//v1/Pod/default/matching-pod".to_string(),
                    addresses: vec![Bytes::copy_from_slice(&[127, 0, 0, 2])],
                    services: std::collections::HashMap::from([(
                        "/example.com".to_string(),
                        PortList {
                            ports: vec![Port {
                                service_port: 80,
                                target_port: 1234,
                            }],
                        },
                    )]),
                    ..Default::default()
                }),
                // This pod does not have a port 80 defined at all
                XdsAddressType::Workload(XdsWorkload {
                    uid: "cluster1//v1/Pod/default/unmatching-pod".to_string(),
                    addresses: vec![Bytes::copy_from_slice(&[127, 0, 0, 4])],
                    services: std::collections::HashMap::from([(
                        "/example.com".to_string(),
                        PortList {
                            ports: vec![Port {
                                service_port: 8080,
                                target_port: 9999,
                            }],
                        },
                    )]),
                    ..Default::default()
                }),
            ],
            Some(ExpectedRequest {
                protocol: Protocol::TCP,
                hbone_destination: "",
                destination: "127.0.0.2:1234",
            }),
        )
        .await;
    }

    #[tokio::test]
    async fn build_request_host_network() {
        let xds = vec![
            // Normal service
            XdsAddressType::Service(XdsService {
                hostname: "example.com".to_string(),
                addresses: vec![XdsNetworkAddress {
                    network: "".to_string(),
                    address: vec![127, 0, 0, 3],
                }],
                ports: vec![Port {
                    service_port: 80,
                    target_port: 80,
                }],
                ..Default::default()
            }),
            // Workload is host network, so it's going to have the same IP as another workload
            XdsAddressType::Workload(XdsWorkload {
                uid: "cluster1//v1/Pod/default/pod1".to_string(),
                name: "pod1".to_string(),
                addresses: vec![Bytes::copy_from_slice(&[127, 0, 0, 2])],
                services: std::collections::HashMap::from([(
                    "/example.com".to_string(),
                    PortList {
                        ports: vec![Port {
                            service_port: 80,
                            target_port: 80,
                        }],
                    },
                )]),
                network_mode: NetworkMode::HostNetwork as i32,
                ..Default::default()
            }),
            XdsAddressType::Workload(XdsWorkload {
                uid: "cluster1//v1/Pod/default/pod2".to_string(),
                name: "pod2".to_string(),
                addresses: vec![Bytes::copy_from_slice(&[127, 0, 0, 2])],
                network_mode: NetworkMode::HostNetwork as i32,
                ..Default::default()
            }),
        ];
        let res = run_build_request_multi(
            "127.0.0.1",
            "127.0.0.3:80",
            xds.clone(),
            // Traffic to the service should go to the pod in the service
            Some(ExpectedRequest {
                destination: "127.0.0.2:80",
                protocol: Protocol::TCP,
                hbone_destination: "",
            }),
        )
        .await
        .expect("must resolve");
        // Ensure it actually went to pod1, not the other pod with the same IP
        assert_eq!(
            res.actual_destination_workload.expect("found a dest").name,
            "pod1"
        );

        // Traffic to the node directly. We should forward the request, but as passthrough, rather than
        // associating it with a random pod.
        let res = run_build_request_multi(
            "127.0.0.1",
            "127.0.0.2:80",
            xds.clone(),
            // Traffic to the service should go to the pod in the service
            Some(ExpectedRequest {
                destination: "127.0.0.2:80",
                protocol: Protocol::TCP,
                hbone_destination: "",
            }),
        )
        .await
        .expect("must resolve");
        // Ensure it actually went to pod1, not the other pod with the same IP
        assert_eq!(res.actual_destination_workload, None);
    }

    #[tokio::test]
    async fn multiple_address_workload() {
        let workload = XdsAddressType::Workload(XdsWorkload {
            uid: "cluster1//v1/Pod/ns/test-tcp".to_string(),
            name: "test-tcp".to_string(),
            namespace: "ns".to_string(),
            addresses: vec![
                Bytes::copy_from_slice(&[127, 0, 0, 2]),
                Bytes::copy_from_slice("ff06::c3".parse::<Ipv6Addr>().unwrap().octets().as_slice()),
            ],
            tunnel_protocol: XdsProtocol::None as i32,
            node: "remote-node".to_string(),
            ..Default::default()
        });
        // v4 goes go v4
        run_build_request(
            "127.0.0.1",
            "127.0.0.2:80",
            workload.clone(),
            Some(ExpectedRequest {
                protocol: Protocol::TCP,
                hbone_destination: "",
                destination: "127.0.0.2:80",
            }),
        )
        .await;
        // v6 goes go v6
        run_build_request(
            "127.0.0.1",
            "[ff06::c3]:80",
            workload.clone(),
            Some(ExpectedRequest {
                protocol: Protocol::TCP,
                hbone_destination: "",
                destination: "[ff06::c3]:80",
            }),
        )
        .await;
    }

    #[tokio::test]
    async fn service_ip_families() {
        initialize_telemetry();
        let workload = XdsAddressType::Workload(XdsWorkload {
            uid: "cluster1//v1/Pod/default/dual".to_string(),
            addresses: vec![
                Bytes::copy_from_slice(&[127, 0, 0, 2]),
                Bytes::copy_from_slice("ff06::c3".parse::<Ipv6Addr>().unwrap().octets().as_slice()),
            ],
            tunnel_protocol: 1,
            services: std::collections::HashMap::from([(
                "/example.com".to_string(),
                PortList { ports: vec![] },
            )]),
            ..Default::default()
        });
        let svc = |f: IpFamilies| {
            let mut s = XdsService {
                hostname: "example.com".to_string(),
                addresses: vec![
                    XdsNetworkAddress {
                        network: "".to_string(),
                        address: vec![127, 0, 0, 3],
                    },
                    XdsNetworkAddress {
                        network: "".to_string(),
                        address: "::3".parse::<Ipv6Addr>().unwrap().octets().into(),
                    },
                ],
                ports: vec![Port {
                    service_port: 80,
                    target_port: 80,
                }],
                ..Default::default()
            };
            s.set_ip_families(f);
            XdsAddressType::Service(s)
        };
        // V6 only should always use V6 IP
        run_build_request_multi(
            "127.0.0.1",
            "127.0.0.3:80",
            vec![svc(IpFamilies::Ipv6Only), workload.clone()],
            Some(ExpectedRequest {
                protocol: Protocol::HBONE,
                hbone_destination: "[ff06::c3]:80",
                destination: "[ff06::c3]:15008",
            }),
        )
        .await;
        // V4 only should always use V4 IP
        run_build_request_multi(
            "127.0.0.1",
            "127.0.0.3:80",
            vec![svc(IpFamilies::Ipv4Only), workload.clone()],
            Some(ExpectedRequest {
                protocol: Protocol::HBONE,
                hbone_destination: "127.0.0.2:80",
                destination: "127.0.0.2:15008",
            }),
        )
        .await;
        // Dual stack should always prefer the original family (here ipv4)
        run_build_request_multi(
            "127.0.0.1",
            "127.0.0.3:80",
            vec![svc(IpFamilies::Dual), workload.clone()],
            Some(ExpectedRequest {
                protocol: Protocol::HBONE,
                hbone_destination: "127.0.0.2:80",
                destination: "127.0.0.2:15008",
            }),
        )
        .await;
        // Dual stack should always prefer the original family (here ipv6)
        run_build_request_multi(
            "::1",
            "[::3]:80",
            vec![svc(IpFamilies::Dual), workload.clone()],
            Some(ExpectedRequest {
                protocol: Protocol::HBONE,
                hbone_destination: "[ff06::c3]:80",
                destination: "[ff06::c3]:15008",
            }),
        )
        .await;
    }

    #[test]
    fn build_forwarded() {
        assert_eq!(
            super::build_forwarded("127.0.0.1:80".parse().unwrap(), &None),
            r#"for="127.0.0.1:80""#,
        );
        assert_eq!(
            super::build_forwarded("[::1]:80".parse().unwrap(), &None),
            r#"for="[::1]:80""#,
        );
        assert_eq!(
            super::build_forwarded(
                "127.0.0.1:80".parse().unwrap(),
                &Some(ServiceDescription {
                    hostname: "example.com".into(),
                    name: Default::default(),
                    namespace: Default::default(),
                }),
            ),
            r#"for="127.0.0.1:80";host=example.com"#,
        );
    }

    #[derive(PartialEq, Debug)]
    struct ExpectedRequest<'a> {
        protocol: Protocol,
        hbone_destination: &'a str,
        destination: &'a str,
    }
}<|MERGE_RESOLUTION|>--- conflicted
+++ resolved
@@ -188,15 +188,11 @@
         );
 
         let metrics = self.pi.metrics.clone();
-<<<<<<< HEAD
-        let hbone_target = &req.hbone_target_destination;
-=======
-        let hbone_target = req.hbone_target_destination.map(HboneAddress::SocketAddr);
->>>>>>> 681ddf02
+        let hbone_target = req.hbone_target_destination.clone();
         let result_tracker = Box::new(ConnectionResult::new(
             source_addr,
             req.actual_destination,
-            hbone_target.clone(),
+            hbone_target,
             start,
             Self::conn_metrics_from_request(&req),
             metrics,
@@ -415,7 +411,7 @@
                 return Ok(Request {
                     protocol: Protocol::HBONE,
                     source: source_workload,
-                    hbone_target_destination: Some(target.to_string()),
+                    hbone_target_destination: Some(HboneAddress::SocketAddr(target)),
                     actual_destination_workload: Some(waypoint.workload),
                     intended_destination_service: Some(ServiceDescription::from(&*target_service)),
                     actual_destination,
@@ -480,7 +476,7 @@
                     protocol: Protocol::HBONE,
                     source: source_workload,
                     // Use the original VIP, not translated
-                    hbone_target_destination: Some(target.to_string()),
+                    hbone_target_destination: Some(HboneAddress::SocketAddr(target)),
                     actual_destination_workload: Some(waypoint.workload),
                     intended_destination_service: us.destination_service.clone(),
                     actual_destination,
@@ -563,7 +559,7 @@
     // When using HBONE, the `hbone_target_destination` is the inner :authority and `actual_destination` is the TCP destination.
     actual_destination: SocketAddr,
     // If using HBONE, the inner (:authority) of the HBONE request.
-    hbone_target_destination: Option<String>,
+    hbone_target_destination: Option<HboneAddress>,
 
     // The identity we will assert for the next hop; this may not be the same as actual_destination_workload
     // in the case of proxies along the path.
