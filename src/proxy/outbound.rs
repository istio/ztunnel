--- conflicted
+++ resolved
@@ -418,13 +418,8 @@
     ) {
         let cfg = Arc::new(Config {
             local_node: Some("local-node".to_string()),
-<<<<<<< HEAD
-            ..Default::default()
+            ..crate::config::parse_config().unwrap()
         });
-=======
-            ..crate::config::parse_config().unwrap()
-        };
->>>>>>> f9cbb445
         let source = XdsWorkload {
             name: "source-workload".to_string(),
             namespace: "ns".to_string(),
