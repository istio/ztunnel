use std::net::{IpAddr, SocketAddr};

use boring::ssl::ConnectConfiguration;
use drain::Watch;
use tokio::io::AsyncWriteExt;
use tokio::net::{TcpListener, TcpStream};
use tracing::{debug, error, info, warn};

use crate::config::Config;
use crate::proxy::Error;
use crate::workload::{Protocol, Workload, WorkloadInformation};
use crate::{identity, socket};

pub struct Outbound {
    cfg: Config,
    cert_manager: identity::SecretManager,
    workloads: WorkloadInformation,
    listener: TcpListener,
    drain: Watch,
}

impl Outbound {
    pub async fn new(
        cfg: Config,
        cert_manager: identity::SecretManager,
        workloads: WorkloadInformation,
        drain: Watch,
    ) -> Result<Outbound, Error> {
        let listener: TcpListener = TcpListener::bind(cfg.outbound_addr)
            .await
            .map_err(Error::Bind)?;
        match socket::set_transparent(&listener) {
            Err(_e) => info!("running without transparent mode"),
            _ => info!("running with transparent mode"),
        };

        Ok(Outbound {
            cfg,
            cert_manager,
            workloads,
            listener,
            drain,
        })
    }

    pub(super) async fn run(self) {
        let addr = self.listener.local_addr().unwrap();
        info!("outbound listener established {}", addr);

        let accept = async move {
            loop {
                // Asynchronously wait for an inbound socket.
                let socket = self.listener.accept().await;
                match socket {
                    Ok((stream, _remote)) => {
                        let cfg = self.cfg.clone();
                        let oc = OutboundConnection {
                            cert_manager: self.cert_manager.clone(),
                            workloads: self.workloads.clone(),
                            cfg,
                        };
                        tokio::spawn(async move {
                            let res = oc.proxy(stream).await;
                            match res {
                                Ok(_) => info!("outbound proxy complete"),
                                Err(ref e) => warn!("outbound proxy failed: {}", e),
                            };
                        });
                    }
                    Err(e) => error!("Failed TCP handshake {}", e),
                }
            }
        };

        // Stop accepting once we drain.
        // Note: we are *not* waiting for all connections to be closed. In the future, we may consider
        // this, but will need some timeout period, as we have no back-pressure mechanism on connections.
        tokio::select! {
            res = accept => { res }
            _ = self.drain.signaled() => {
                info!("outbound drained");
            }
        }
    }
}

pub struct OutboundConnection {
    pub cert_manager: identity::SecretManager,
    pub workloads: WorkloadInformation,
    // TODO: Config may be excessively large, maybe we store a scoped OutboundConfig intended for cloning.
    pub cfg: Config,
}

impl OutboundConnection {
<<<<<<< HEAD
    async fn proxy(&self, stream: TcpStream) -> Result<(), Error> {
        let remote_addr =
            super::to_canonical_ip(stream.peer_addr().expect("must receive peer addr"));
        let orig = socket::orig_dst_addr(&stream).expect("must have original dst enabled");
        self.proxy_to(stream, remote_addr, orig).await
    }

    pub async fn proxy_to(&self, mut stream: TcpStream, remote_addr: IpAddr, orig: SocketAddr) -> Result<(), Error> {
        let req = self.build_request(remote_addr, orig).await;
=======
    async fn proxy(&self, mut stream: TcpStream) -> anyhow::Result<()> {
        let remote_addr =
            super::to_canonical_ip(stream.peer_addr().expect("must receive peer addr"));
        let orig = socket::orig_dst_addr(&stream).expect("must have original dst enabled");
        let req = self.build_request(remote_addr, orig).await?;
>>>>>>> 5452d5a8
        debug!(
            "request from {} to {} via {} type {:#?} dir {:#?}",
            req.source.name, orig, req.gateway, req.request_type, req.direction
        );
        match req.protocol {
            Protocol::Hbone => {
                info!(
                    "Proxying to {} using HBONE via {} type {:#?}",
                    req.destination, req.gateway, req.request_type
                );

                // Using the raw connection API, instead of client, is a bit annoying, but the only reasonable
                // way to work around https://github.com/hyperium/hyper/issues/2863
                // Eventually we will need to implement our own smarter pooling, TLS handshaking, etc anyways.
                let mut builder = hyper::client::conn::Builder::new();
                let builder = builder
                    .http2_only(true)
                    .http2_initial_stream_window_size(self.cfg.window_size)
                    .http2_max_frame_size(self.cfg.frame_size)
                    .http2_initial_connection_window_size(self.cfg.connection_window_size);

                let request = hyper::Request::builder()
                    .uri(&req.destination.to_string())
                    .method(hyper::Method::CONNECT)
                    .version(hyper::Version::HTTP_2)
                    .header("baggage", baggage(&req))
                    .body(hyper::Body::empty())
                    .unwrap();

                let mut request_sender = if self.cfg.tls {
                    let id = req.source.identity();
                    let cert = self.cert_manager.fetch_certificate(id).await?;
                    let connector = cert.connector()?.configure()?;
                    let tcp_stream = TcpStream::connect(req.gateway).await?;
                    let tls_stream = connect_tls(connector, tcp_stream).await?;
                    let (request_sender, connection) = builder
                        .handshake(tls_stream)
                        .await
                        .map_err(Error::HttpHandshake)?;
                    // spawn a task to poll the connection and drive the HTTP state
                    tokio::spawn(async move {
                        if let Err(e) = connection.await {
                            error!("Error in HBONE connection handshake: {:?}", e);
                        }
                    });
                    request_sender
                } else {
                    let tcp_stream = TcpStream::connect(req.gateway).await?;
                    let (request_sender, connection) = builder
                        .handshake::<TcpStream, hyper::Body>(tcp_stream)
                        .await?;
                    // spawn a task to poll the connection and drive the HTTP state
                    tokio::spawn(async move {
                        if let Err(e) = connection.await {
                            error!("Error in connection: {}", e);
                        }
                    });
                    request_sender
                };

                let response = request_sender.send_request(request).await?;

                let code = response.status();
                match hyper::upgrade::on(response).await {
                    Ok(mut upgraded) => {
                        super::copy_hbone("hbone client", &mut upgraded, &mut stream)
                            .await
                            .expect("hbone client copy");
                    }
                    Err(e) => error!("upgrade error: {}, {}", e, code),
                }
                info!("request complete");
                Ok(())
            }
            Protocol::Tcp => {
                debug!(
                    "Proxying to {} using TCP via {} type {:?}",
                    req.destination, req.gateway, req.request_type
                );
                let mut outbound = TcpStream::connect(req.gateway).await?;

                let (mut ri, mut wi) = stream.split();
                let (mut ro, mut wo) = outbound.split();

                let client_to_server = async {
                    tokio::io::copy(&mut ri, &mut wo).await?;
                    wo.shutdown().await
                };

                let server_to_client = async {
                    tokio::io::copy(&mut ro, &mut wi).await?;
                    wi.shutdown().await
                };

                tokio::try_join!(client_to_server, server_to_client)?;

                // TODO: metrics, time, more info, etc.
                // Probably shouldn't log at start
                info!(
                    "Proxying DONE to {} using TCP via {} type {:?}",
                    req.destination, req.gateway, req.request_type
                );

                Ok(())
            }
        }
    }

    async fn build_request(
        &self,
        downstream: IpAddr,
        target: SocketAddr,
    ) -> anyhow::Result<Request> {
        let source_workload = match self.workloads.fetch_workload(&downstream).await {
            Some(wl) => wl,
            None => anyhow::bail!("source not found"),
        };

        // TODO: we want a single lock for source and upstream probably...?
        let us = self.workloads.find_upstream(target).await;
        if us.is_none() {
            // For case no upstream found, passthrough it
            return Ok(Request {
                protocol: Protocol::Tcp,
                source: source_workload,
                destination: target,
                gateway: target,
                direction: Direction::Outbound,
                request_type: RequestType::Passthrough,
            });
        }

        let us = us.unwrap();
        // For case source client has enabled waypoint
        if source_workload.waypoint_address.is_some() {
            let waypoint_address = source_workload.waypoint_address.unwrap();
            return Ok(Request {
                // Always use HBONE here
                protocol: Protocol::Hbone,
                source: source_workload,
                // Load balancing decision is deferred to remote proxy
                destination: target,
                // Send to the remote proxy
                gateway: SocketAddr::from((waypoint_address, 15001)),
                // Let the client remote know we are on the outbound path. The remote proxy should strictly
                // validate the identity when we declare this
                direction: Direction::Outbound,
                // Source has a remote proxy. We should delegate everything to that proxy - do not even resolve VIP.
                // TODO: add client skipping
                request_type: RequestType::ToClientWaypoint,
            });
        }
        // For case upstream server has enabled waypoint
        if us.workload.waypoint_address.is_some() {
            // Even in this case, we are picking a single upstream pod and deciding if it has a remote proxy.
            // Typically this is all or nothing, but if not we should probably send to remote proxy if *any* upstream has one.
            return Ok(Request {
                // Always use HBONE here
                protocol: Protocol::Hbone,
                source: source_workload,
                // Use the original VIP, not translated
                destination: target,
                gateway: SocketAddr::from((us.workload.waypoint_address.unwrap(), 15006)),
                // Let the client remote know we are on the inbound path.
                direction: Direction::Inbound,
                request_type: RequestType::ToServerWaypoint,
            });
        }
        // For case source client and upstream server are on the same node
        if !us.workload.node.is_empty()
            && self.cfg.local_node == Some(us.workload.node)
            && us.workload.protocol == Protocol::Hbone
        {
            return Ok(Request {
                protocol: us.workload.protocol,
                source: source_workload,
                destination: SocketAddr::from((us.workload.workload_ip, us.port)),
                // We would want to send to 127.0.0.1:15008 in theory. However, the inbound listener
                // expects to lookup the desired certificate based on the destination IP. If we send directly,
                // we would try to lookup an IP for 127.0.0.1.
                // Instead, we send to the actual IP, but iptables in the pod ensures traffic is redirected to 15008.
                gateway: SocketAddr::from((
                    us.workload
                        .gateway_address
                        .expect("todo: refactor gateway ip handling")
                        .ip(),
                    15088,
                )),
                direction: Direction::Outbound,
                // Sending to a node on the same node (ourselves).
                // In the future this could be optimized to avoid a full network traversal.
                request_type: RequestType::DirectLocal,
            });
        }
        // For case no waypoint for both side and direct to remote node proxy
        Ok(Request {
            protocol: us.workload.protocol,
            source: source_workload,
            destination: SocketAddr::from((us.workload.workload_ip, us.port)),
            gateway: us
                .workload
                .gateway_address
                .expect("todo: refactor gateway ip handling"),
            direction: Direction::Outbound,
            request_type: RequestType::Direct,
        })
    }
}

fn baggage(r: &Request) -> String {
    format!("k8s.cluster.name={cluster},k8s.namespace.name={namespace},k8s.{workload_type}.name={workload_name},service.name={name},service.version={version}",
        cluster="Kubernetes",// todo
        namespace=r.source.namespace,
        workload_type=r.source.workload_type,
        workload_name=r.source.workload_name,
        name=r.source.canonical_name,
        version=r.source.canonical_revision,
    )
}

#[derive(Debug)]
struct Request {
    protocol: Protocol,
    direction: Direction,
    source: Workload,
    destination: SocketAddr,
    gateway: SocketAddr,
    request_type: RequestType,
}

#[derive(Debug)]
enum Direction {
    Inbound,
    Outbound,
}

#[derive(PartialEq, Debug)]
enum RequestType {
    ToClientWaypoint,
    ToServerWaypoint,
    Direct,
    DirectLocal,
    Passthrough,
}

async fn connect_tls(
    mut connector: ConnectConfiguration,
    stream: TcpStream,
) -> Result<tokio_boring::SslStream<TcpStream>, tokio_boring::HandshakeError<TcpStream>> {
    connector.set_verify_hostname(false);
    connector.set_use_server_name_indication(false);
    let addr = stream.local_addr();
    connector.set_verify_callback(boring::ssl::SslVerifyMode::PEER, move |_, x509| {
        info!("TLS callback for {:?}: {:?}", addr, x509.error());
        true
    });
    tokio_boring::connect(connector, "", stream).await
}

#[cfg(test)]
mod tests {
    use std::collections::HashMap;
    use std::sync::{Arc, Mutex};

    use bytes::Bytes;

    use crate::workload;
    use crate::xds::istio::workload::Port as XdsPort;
    use crate::xds::istio::workload::PortList as XdsPortList;
    use crate::xds::istio::workload::Protocol as XdsProtocol;
    use crate::xds::istio::workload::Workload as XdsWorkload;

    use super::*;

    #[tokio::test]
    async fn build_request() {
        let cfg = Config {
            local_node: Some("local-node".to_string()),
            ..Default::default()
        };
        let wl = workload::WorkloadStore::test_store(vec![
            XdsWorkload {
                name: "source-workload".to_string(),
                namespace: "ns".to_string(),
                address: Bytes::copy_from_slice(&[127, 0, 0, 1]),
                node: "local-node".to_string(),
                ..Default::default()
            },
            XdsWorkload {
                name: "test-tcp".to_string(),
                namespace: "ns".to_string(),
                address: Bytes::copy_from_slice(&[127, 0, 0, 2]),
                protocol: XdsProtocol::Direct as i32,
                node: "remote-node".to_string(),
                virtual_ips: Default::default(),
                ..Default::default()
            },
            XdsWorkload {
                name: "test-hbone".to_string(),
                namespace: "ns".to_string(),
                address: Bytes::copy_from_slice(&[127, 0, 0, 3]),
                protocol: XdsProtocol::Http as i32,
                node: "remote-node".to_string(),
                virtual_ips: Default::default(),
                ..Default::default()
            },
            XdsWorkload {
                name: "test-tcp-local".to_string(),
                namespace: "ns".to_string(),
                address: Bytes::copy_from_slice(&[127, 0, 0, 4]),
                protocol: XdsProtocol::Direct as i32,
                node: "local-node".to_string(),
                virtual_ips: Default::default(),
                ..Default::default()
            },
            XdsWorkload {
                name: "test-hbone".to_string(),
                namespace: "ns".to_string(),
                address: Bytes::copy_from_slice(&[127, 0, 0, 5]),
                protocol: XdsProtocol::Http as i32,
                node: "local-node".to_string(),
                virtual_ips: Default::default(),
                ..Default::default()
            },
            XdsWorkload {
                name: "test-hbone-vip".to_string(),
                namespace: "ns".to_string(),
                address: Bytes::copy_from_slice(&[127, 0, 0, 6]),
                protocol: XdsProtocol::Http as i32,
                node: "local-node".to_string(),
                virtual_ips: HashMap::from([(
                    "127.0.1.1".to_string(),
                    XdsPortList {
                        ports: vec![XdsPort {
                            service_port: 80,
                            target_port: 8080,
                        }],
                    },
                )]),
                ..Default::default()
            },
        ])
        .unwrap();
        let wi = WorkloadInformation {
            info: Arc::new(Mutex::new(wl)),
            demand: None,
        };
        let outbound = OutboundConnection {
            cert_manager: identity::SecretManager::new(cfg.clone()),
            workloads: wi,
            cfg,
        };

        compare(
            &outbound,
            "127.0.0.1",
            "1.2.3.4:80",
            false,
            ExpectedRequest {
                protocol: Protocol::Tcp,
                destination: "1.2.3.4:80",
                gateway: "1.2.3.4:80",
                request_type: RequestType::Passthrough,
            },
            "unknown dest",
        )
        .await;

        compare(
            &outbound,
            "127.0.0.1",
            "127.0.0.2:80",
            false,
            ExpectedRequest {
                protocol: Protocol::Tcp,
                destination: "127.0.0.2:80",
                gateway: "127.0.0.2:80",
                request_type: RequestType::Direct,
            },
            "known dest, remote node, TCP",
        )
        .await;

        compare(
            &outbound,
            "127.0.0.1",
            "127.0.0.3:80",
            false,
            ExpectedRequest {
                protocol: Protocol::Hbone,
                destination: "127.0.0.3:80",
                gateway: "127.0.0.3:15008",
                request_type: RequestType::Direct,
            },
            "known dest, remote node, HBONE",
        )
        .await;

        compare(
            &outbound,
            "127.0.0.1",
            "127.0.0.4:80",
            false,
            ExpectedRequest {
                protocol: Protocol::Tcp,
                destination: "127.0.0.4:80",
                gateway: "127.0.0.4:80",
                request_type: RequestType::Direct,
            },
            "known dest, local node, TCP",
        )
        .await;

        compare(
            &outbound,
            "127.0.0.1",
            "127.0.0.5:80",
            false,
            ExpectedRequest {
                protocol: Protocol::Hbone,
                destination: "127.0.0.5:80",
                gateway: "127.0.0.5:15088",
                request_type: RequestType::DirectLocal,
            },
            "known dest, local node, HBONE",
        )
        .await;

        compare(
            &outbound,
            "127.0.0.1",
            "127.0.1.1:80",
            false,
            ExpectedRequest {
                protocol: Protocol::Hbone,
                destination: "127.0.0.6:8080",
                gateway: "127.0.0.6:15088",
                request_type: RequestType::DirectLocal,
            },
            "known dest, local node, HBONE",
        )
        .await;

        // build_request fails
        compare(
            &outbound,
            "127.0.1.1",
            "127.0.0.5:80",
            true,
            ExpectedRequest {
                protocol: Protocol::Hbone,
                destination: "127.0.0.5:80",
                gateway: "127.0.0.5:15088",
                request_type: RequestType::DirectLocal,
            },
            "known dest, local node, HBONE",
        )
        .await;
    }

    #[derive(PartialEq, Debug)]
    struct ExpectedRequest<'a> {
        protocol: Protocol,
        destination: &'a str,
        gateway: &'a str,
        request_type: RequestType,
    }

    async fn compare(
        outbound: &OutboundConnection,
        downstream: &str,
        to: &str,
        expect_err: bool,
        exp: ExpectedRequest<'_>,
        name: &str,
    ) {
        let req = outbound
            .build_request(downstream.parse().unwrap(), to.parse().unwrap())
            .await;
        if let Ok(req) = req {
            let req = ExpectedRequest {
                protocol: req.protocol,
                destination: &req.destination.to_string(),
                gateway: &req.gateway.to_string(),
                request_type: req.request_type,
            };
            assert_eq!(exp, req, "{}", name);
        } else {
            assert!(expect_err)
        }
    }
}<|MERGE_RESOLUTION|>--- conflicted
+++ resolved
@@ -92,23 +92,15 @@
 }
 
 impl OutboundConnection {
-<<<<<<< HEAD
-    async fn proxy(&self, stream: TcpStream) -> Result<(), Error> {
+    async fn proxy(&self, stream: TcpStream) -> anyhow::Result<()> {
         let remote_addr =
             super::to_canonical_ip(stream.peer_addr().expect("must receive peer addr"));
         let orig = socket::orig_dst_addr(&stream).expect("must have original dst enabled");
         self.proxy_to(stream, remote_addr, orig).await
     }
 
-    pub async fn proxy_to(&self, mut stream: TcpStream, remote_addr: IpAddr, orig: SocketAddr) -> Result<(), Error> {
-        let req = self.build_request(remote_addr, orig).await;
-=======
-    async fn proxy(&self, mut stream: TcpStream) -> anyhow::Result<()> {
-        let remote_addr =
-            super::to_canonical_ip(stream.peer_addr().expect("must receive peer addr"));
-        let orig = socket::orig_dst_addr(&stream).expect("must have original dst enabled");
+    pub async fn proxy_to(&self, mut stream: TcpStream, remote_addr: IpAddr, orig: SocketAddr) -> anyhow::Result<()> {
         let req = self.build_request(remote_addr, orig).await?;
->>>>>>> 5452d5a8
         debug!(
             "request from {} to {} via {} type {:#?} dir {:#?}",
             req.source.name, orig, req.gateway, req.request_type, req.direction
