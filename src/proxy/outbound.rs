--- conflicted
+++ resolved
@@ -193,12 +193,9 @@
                 dst_network: req.source.network.clone(), // since this is node local, it's the same network
                 dst: req.destination,
             };
-<<<<<<< HEAD
             // Note: here we can't use `pi.assert_rbac_inbound` as the proxy instance presents the source and not the dest
-            // so we call the one in the state instead
-=======
+            // so we call the one in the state instead.
             self.connection_manager.register(&conn).await;
->>>>>>> 6f769d63
             if !self.pi.state.assert_rbac(&conn).await {
                 self.connection_manager.release(&conn).await;
                 info!(%conn, "RBAC rejected");
