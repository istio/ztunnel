--- conflicted
+++ resolved
@@ -305,7 +305,6 @@
             .expect("builder with known status code should not fail")
     }
 
-<<<<<<< HEAD
     async fn send_hbone_request(
         &mut self,
         remote_addr: SocketAddr,
@@ -313,12 +312,8 @@
     ) -> Result<H2Stream, Error> {
         let request = self.create_hbone_request(remote_addr, req);
         let pool_key = Box::new(pool::WorkloadKey {
-=======
-        let pool_key = Box::new(WorkloadKey {
->>>>>>> 4f367083
             src_id: req.source.identity(),
             // Clone here shouldn't be needed ideally, we could just take ownership of Request.
-            // But that
             dst_id: req.upstream_sans.clone(),
             src: remote_addr.ip(),
             dst: req.actual_destination,
