// Copyright Istio Authors
//
// Licensed under the Apache License, Version 2.0 (the "License");
// you may not use this file except in compliance with the License.
// You may obtain a copy of the License at
//
//     http://www.apache.org/licenses/LICENSE-2.0
//
// Unless required by applicable law or agreed to in writing, software
// distributed under the License is distributed on an "AS IS" BASIS,
// WITHOUT WARRANTIES OR CONDITIONS OF ANY KIND, either express or implied.
// See the License for the specific language governing permissions and
// limitations under the License.

use std::fmt;
use std::fmt::{Display, Formatter};
use std::net::{IpAddr, SocketAddr};
use std::sync::Arc;
use std::time::Instant;

use bytes::Bytes;
use drain::Watch;
use futures::stream::StreamExt;
use http_body_util::Empty;
use hyper::body::Incoming;
use hyper::service::service_fn;
use hyper::{Method, Request, Response, StatusCode};
use tokio::net::{TcpListener, TcpStream};
use tracing::{debug, error, info, instrument, trace, trace_span, warn, Instrument};

use super::connection_manager::ConnectionManager;
use super::{Error, SocketFactory};
use crate::baggage::parse_baggage_header;
use crate::identity::SecretManager;
use crate::metrics::Recorder;
use crate::proxy;
use crate::proxy::inbound::InboundConnect::{DirectPath, Hbone};
use crate::proxy::metrics::{ConnectionOpen, Metrics, Reporter};
use crate::proxy::{metrics, ProxyInputs, TraceParent, BAGGAGE_HEADER, TRACEPARENT_HEADER};
use crate::rbac::Connection;
use crate::socket::to_canonical;

use crate::state::workload::{address, GatewayAddress, NetworkAddress, Workload};
use crate::state::DemandProxyState;
use crate::tls::TlsError;

pub(super) struct Inbound {
    listener: TcpListener,
    drain: Watch,
    pi: ProxyInputs,
    connection_manager: ConnectionManager,
}

impl Inbound {
    pub(super) async fn new(mut pi: ProxyInputs, drain: Watch) -> Result<Inbound, Error> {
        let listener: TcpListener = pi
            .socket_factory
            .tcp_bind(pi.cfg.inbound_addr)
            .map_err(|e| Error::Bind(pi.cfg.inbound_addr, e))?;
        let transparent = super::maybe_set_transparent(&pi, &listener)?;
        // Override with our explicitly configured setting
        pi.cfg.enable_original_source = Some(transparent);
        info!(
            address=%listener.local_addr().unwrap(),
            component="inbound",
            transparent,
            "listener established",
        );
        Ok(Inbound {
            listener,
            drain,
<<<<<<< HEAD
            pi,
            connection_manager: ConnectionManager::new(),
=======
            socket_factory: pi.socket_factory.clone(),
            connection_manager: pi.connection_manager,
>>>>>>> d227530b
        })
    }

    pub(super) fn address(&self) -> SocketAddr {
        self.listener.local_addr().unwrap()
    }

    pub(super) async fn run(self) {
        // let (tx, rx) = oneshot::channel();
        let acceptor = InboundCertProvider {
            state: self.pi.state.clone(),
            cert_manager: self.pi.cert_manager.clone(),
            network: self.pi.cfg.network.clone(),
        };
        let stream = crate::hyper_util::tls_server(acceptor, self.listener);
        let mut stream = stream.take_until(Box::pin(self.drain.signaled()));

        let (sub_drain_signal, sub_drain) = drain::channel();
<<<<<<< HEAD
        // spawn a task which subscribes to watch updates and asserts rbac against this proxy's connections, closing the ones which have become denied
        let (stop_tx, stop_rx) = watch::channel(());
        let state = self.pi.state.clone();
        let connection_manager = self.connection_manager.clone();

        tokio::spawn(connection_manager::policy_watcher(
            state,
            stop_rx,
            connection_manager,
            "inbound",
        ));
=======
>>>>>>> d227530b

        while let Some(socket) = stream.next().await {
            let pi = self.pi.clone();
            let connection_manager = self.connection_manager.clone();
            let drain = sub_drain.clone();
            let network = self.pi.cfg.network.clone();
            tokio::task::spawn(async move {
                let dst = crate::socket::orig_dst_addr_or_default(socket.get_ref());
                let conn = Connection {
                    src_identity: socket
                        .ssl()
                        .peer_certificate()
                        .and_then(|x| crate::tls::boring::extract_sans(&x).first().cloned()),
                    src_ip: to_canonical(socket.get_ref().peer_addr().unwrap()).ip(),
                    dst_network: network, // inbound request must be on our network
                    dst,
                };
                debug!(%conn, "accepted connection");
                let enable_original_source = self.pi.cfg.enable_original_source;
                let serve = crate::hyper_util::http2_server()
                    .initial_stream_window_size(self.pi.cfg.window_size)
                    .initial_connection_window_size(self.pi.cfg.connection_window_size)
                    .max_frame_size(self.pi.cfg.frame_size)
                    .serve_connection(
                        hyper_util::rt::TokioIo::new(socket),
                        service_fn(move |req| {
                            Self::serve_connect(
                                pi.clone(),
                                conn.clone(),
                                enable_original_source.unwrap_or_default(),
                                req,
                                connection_manager.clone(),
                            )
                        }),
                    );
                // Wait for drain to signal or connection serving to complete
                match futures_util::future::select(Box::pin(drain.signaled()), serve).await {
                    // We got a shutdown request. Start gracful shutdown and wait for the pending requests to complete.
                    futures_util::future::Either::Left((_shutdown, mut server)) => {
                        let drain = std::pin::Pin::new(&mut server);
                        drain.graceful_shutdown();
                        server.await
                    }
                    // Serving finished, just return the result.
                    futures_util::future::Either::Right((server, _shutdown)) => server,
                }
            });
        }
        info!("draining connections");
        drop(sub_drain); // sub_drain_signal.drain() will never resolve while sub_drain is valid, will deadlock if not dropped
        sub_drain_signal.drain().await;
        info!("all inbound connections drained");
    }

    /// handle_inbound serves an inbound connection with a target address `addr`.
    #[allow(clippy::too_many_arguments)]
    pub(super) async fn handle_inbound(
        request_type: InboundConnect,
        orig_src: Option<IpAddr>,
        addr: SocketAddr,
        metrics: Arc<Metrics>,
        connection_metrics: ConnectionOpen,
        extra_connection_metrics: Option<ConnectionOpen>,
        socket_factory: &(dyn SocketFactory + Send + Sync),
        connection_manager: ConnectionManager,
        rbac_ctx: crate::state::ProxyRbacContext,
    ) -> Result<(), std::io::Error> {
        let start = Instant::now();
        let stream = super::freebind_connect(orig_src, addr, socket_factory).await;
        match stream {
            Err(err) => {
                warn!(dur=?start.elapsed(), "connection to {} failed: {}", addr, err);
                Err(err)
            }
            Ok(stream) => {
                let mut stream = stream;
                stream.set_nodelay(true)?;
                trace!(dur=?start.elapsed(), "connected to: {addr}");
                tokio::task::spawn(
                    (async move {
                        let close = match connection_manager.track(&rbac_ctx).await {
                            Some(c) => c,
                            None => {
                                // if track returns None it means the connection was closed due to policy change
                                // between the intial assertion of policy and the spawinging of the task
                                error!(dur=?start.elapsed(), "internal server copy: connection close");
                                return;
                            }
                        };
                        let _connection_close = metrics
                            .increment_defer::<_, metrics::ConnectionClose>(&connection_metrics);

                        let _extra_conn_close = extra_connection_metrics
                            .as_ref()
                            .map(|co| metrics.increment_defer::<_, metrics::ConnectionClose>(co));

                        let transferred_bytes =
                            metrics::BytesTransferred::from(&connection_metrics);
                        match request_type {
                            DirectPath(mut incoming) => {
                                let res = tokio::select! {
                                r = proxy::relay(
                                    &mut incoming,
                                    &mut stream,
                                    &metrics,
                                    transferred_bytes,
                                ) => {r}
                                _c = close.signaled() => {
                                        error!(dur=?start.elapsed(), "internal server copy: connection close received");
                                        Ok((0,0))
                                    }
                                };
                                match res {
                                    Ok(transferred) => {
                                        if let Some(co) = extra_connection_metrics.as_ref() {
                                            metrics.record(
                                                &metrics::BytesTransferred::from(co),
                                                transferred,
                                            );
                                        }
                                    }
                                    Err(e) => {
                                        error!(dur=?start.elapsed(), "internal server copy: {}", e)
                                    }
                                }
                            }
                            Hbone(req) => match hyper::upgrade::on(req).await {
                                Ok(mut upgraded) => {
                                    let res = tokio::select! {
                                        r =  super::copy_hbone(
                                        &mut upgraded,
                                        &mut stream,
                                        &metrics,
                                        transferred_bytes,
                                        ).instrument(trace_span!("hbone server")) => {r}
                                        _c = close.signaled() => {
                                            error!(dur=?start.elapsed(), "internal server copy: connection close received");
                                            Ok(())
                                        }
                                    };
                                    if let Err(e) = res
                                    {
                                        error!(dur=?start.elapsed(), "hbone server copy: {}", e);
                                    }
                                }
                                Err(e) => {
                                    // Not sure if this can even happen
                                    error!(dur=?start.elapsed(), "No upgrade {e}");
                                }
                            },
                        }
                        connection_manager.release(&rbac_ctx).await;
                    })
                    .in_current_span(),
                );
                // Send back our 200. We do this regardless of if our spawned task copies the data;
                // we need to respond with headers immediately once connection is established for the
                // stream of bytes to begin.
                Ok(())
            }
        }
    }

    fn extract_traceparent(req: &Request<Incoming>) -> TraceParent {
        req.headers()
            .get(TRACEPARENT_HEADER)
            .and_then(|b| b.to_str().ok())
            .and_then(|b| TraceParent::try_from(b).ok())
            .unwrap_or_else(TraceParent::new)
    }

    #[allow(clippy::too_many_arguments)]
    #[instrument(name="inbound", skip_all, fields(
        id=%Self::extract_traceparent(&req),
        peer_ip=%conn.src_ip,
        peer_id=%OptionDisplay(&conn.src_identity)
    ))]
    async fn serve_connect(
        pi: ProxyInputs,
        conn: Connection,
        enable_original_source: bool,
        req: Request<Incoming>,
        connection_manager: ConnectionManager,
    ) -> Result<Response<Empty<Bytes>>, hyper::Error> {
        match req.method() {
            &Method::CONNECT => {
                let uri = req.uri();
                info!("got {} request to {}", req.method(), uri);
                let addr: Result<SocketAddr, _> = uri.to_string().as_str().parse();
                if addr.is_err() {
                    info!("Sending 400, {:?}", addr.err());
                    return Ok(Response::builder()
                        .status(StatusCode::BAD_REQUEST)
                        .body(Empty::new())
                        .unwrap());
                }

                let addr: SocketAddr = addr.unwrap();
                if addr.ip() != conn.dst.ip() {
                    info!("Sending 400, ip mismatch {addr} != {}", conn.dst);
                    return Ok(Response::builder()
                        .status(StatusCode::BAD_REQUEST)
                        .body(Empty::new())
                        .unwrap());
                }
                // Orig has 15008, swap with the real port
                let conn = Connection { dst: addr, ..conn };
                let dst_network_addr = NetworkAddress {
                    network: conn.dst_network.to_string(), // dst must be on our network
                    address: addr.ip(),
                };
                let Some((upstream, upstream_service)) =
                    pi.state.fetch_workload_services(&dst_network_addr).await
                else {
                    info!(%conn, "unknown destination");
                    return Ok(Response::builder()
                        .status(StatusCode::NOT_FOUND)
                        .body(Empty::new())
                        .unwrap());
                };
                let has_waypoint = upstream.waypoint.is_some();
                let from_waypoint = Self::check_waypoint(pi.state.clone(), &upstream, &conn).await;
                let from_gateway = Self::check_gateway(pi.state.clone(), &upstream, &conn).await;

                if from_gateway {
                    debug!("request from gateway");
                }

                let rbac_ctx = crate::state::ProxyRbacContext {
                    conn,
                    dest_workload_info: pi.proxy_workload_info.clone(),
                };

                //register before assert_rbac to ensure the connection is tracked during it's entire valid span
                connection_manager.register(&rbac_ctx).await;
                if from_waypoint {
                    debug!("request from waypoint, skipping policy");
                } else if !pi.state.assert_rbac(&rbac_ctx).await {
                    info!(%rbac_ctx.conn, "RBAC rejected");
                    connection_manager.release(&rbac_ctx).await;
                    return Ok(Response::builder()
                        .status(StatusCode::UNAUTHORIZED)
                        .body(Empty::new())
                        .unwrap());
                }
                if has_waypoint && !from_waypoint {
                    info!(%rbac_ctx.conn, "bypassed waypoint");
                    connection_manager.release(&rbac_ctx).await;
                    return Ok(Response::builder()
                        .status(StatusCode::UNAUTHORIZED)
                        .body(Empty::new())
                        .unwrap());
                }
                let source_ip = if from_waypoint {
                    // If the request is from our waypoint, trust the Forwarded header.
                    // For other request types, we can only trust the source from the connection.
                    // Since our own waypoint is in the same trust domain though, we can use Forwarded,
                    // which drops the requirement of spoofing IPs from waypoints
                    super::get_original_src_from_fwded(&req).unwrap_or(rbac_ctx.conn.src_ip)
                } else {
                    rbac_ctx.conn.src_ip
                };

                let baggage =
                    parse_baggage_header(req.headers().get_all(BAGGAGE_HEADER)).unwrap_or_default();

                let source = match from_gateway {
                    true => None, // we cannot lookup source workload since we don't know the network, see https://github.com/istio/ztunnel/issues/515
                    false => {
                        let src_network_addr = NetworkAddress {
                            // we can assume source network is our network because we did not traverse a gateway
                            network: rbac_ctx.conn.dst_network.to_string(),
                            address: source_ip,
                        };
                        // Find source info. We can lookup by XDS or from connection attributes
                        pi.state.fetch_workload(&src_network_addr).await
                    }
                };

                let derived_source = metrics::DerivedWorkload {
                    identity: rbac_ctx.conn.src_identity.clone(),
                    cluster_id: baggage.cluster_id,
                    namespace: baggage.namespace,
                    workload_name: baggage.workload_name,
                    revision: baggage.revision,
                    ..Default::default()
                };
                let ds = proxy::guess_inbound_service(&rbac_ctx.conn, upstream_service, &upstream);
                let connection_metrics = ConnectionOpen {
                    reporter: Reporter::destination,
                    source,
                    derived_source: Some(derived_source),
                    destination: Some(upstream),
                    connection_security_policy: metrics::SecurityPolicy::mutual_tls,
                    destination_service: ds,
                };
                let status_code = match Self::handle_inbound(
                    Hbone(req),
                    enable_original_source.then_some(source_ip),
                    addr,
                    pi.metrics,
                    connection_metrics,
                    None,
                    pi.socket_factory.as_ref(),
                    connection_manager,
                    rbac_ctx,
                )
                .in_current_span()
                .await
                {
                    Ok(_) => StatusCode::OK,
                    Err(_) => StatusCode::SERVICE_UNAVAILABLE,
                };

                Ok(Response::builder()
                    .status(status_code)
                    .body(Empty::new())
                    .unwrap())
            }
            // Return the 404 Not Found for other routes.
            method => {
                info!("Sending 404, got {method}");
                Ok(Response::builder()
                    .status(StatusCode::NOT_FOUND)
                    .body(Empty::new())
                    .unwrap())
            }
        }
    }

    async fn check_waypoint(
        state: DemandProxyState,
        upstream: &Workload,
        conn: &Connection,
    ) -> bool {
        Self::check_gateway_address(state, conn, upstream.waypoint.as_ref()).await
    }

    async fn check_gateway(
        state: DemandProxyState,
        upstream: &Workload,
        conn: &Connection,
    ) -> bool {
        Self::check_gateway_address(state, conn, upstream.network_gateway.as_ref()).await
    }

    async fn check_gateway_address(
        state: DemandProxyState,
        conn: &Connection,
        gateway_address: Option<&GatewayAddress>,
    ) -> bool {
        if let Some(gateway_address) = gateway_address {
            let from_gateway = match state.fetch_destination(&gateway_address.destination).await {
                Some(address::Address::Workload(wl)) => Some(wl.identity()) == conn.src_identity,
                Some(address::Address::Service(svc)) => {
                    for (_ep_uid, ep) in svc.endpoints.iter() {
                        // fetch workloads by workload UID since we may not have an IP for an endpoint (e.g., endpoint is just a hostname)
                        if state
                            .fetch_workload_by_uid(&ep.workload_uid)
                            .await
                            .map(|w| w.identity())
                            == conn.src_identity
                        {
                            return true;
                        }
                    }
                    false
                }
                None => false,
            };
            return from_gateway;
        }
        false // this occurs if gateway_address was None
    }
}

struct OptionDisplay<'a, T>(&'a Option<T>);

impl<'a, T: Display> Display for OptionDisplay<'a, T> {
    fn fmt(&self, f: &mut Formatter<'_>) -> fmt::Result {
        match &self.0 {
            None => write!(f, "None"),
            Some(i) => write!(f, "{i}"),
        }
    }
}

pub(super) enum InboundConnect {
    /// DirectPath is an optimization when we are connecting to an endpoint on the same node.
    /// Rather than doing a full HBONE connection over the localhost network, we just pass the outbound
    /// context directly to the inbound handling in memory.
    DirectPath(TcpStream),
    /// Hbone is a standard HBONE request coming from the network.
    Hbone(Request<Incoming>),
}

#[derive(Clone)]
struct InboundCertProvider {
    cert_manager: Arc<SecretManager>,
    state: DemandProxyState,
    network: String,
}

#[async_trait::async_trait]
impl crate::tls::ServerCertProvider for InboundCertProvider {
    async fn fetch_cert(&mut self, fd: &TcpStream) -> Result<boring::ssl::SslAcceptor, TlsError> {
        let orig_dst_addr = crate::socket::orig_dst_addr_or_default(fd);
        let identity = {
            let wip = NetworkAddress {
                network: self.network.clone(), // inbound cert provider gets cert for the dest, which must be on our network
                address: orig_dst_addr.ip(),
            };
            self.state
                .fetch_workload(&wip)
                .await
                .ok_or(TlsError::CertificateLookup(wip))?
                .identity()
        };
        debug!(
            destination=?orig_dst_addr,
            %identity,
            "fetching cert"
        );
        let cert = self.cert_manager.fetch_certificate(&identity).await?;
        let acc = cert.mtls_acceptor(Some(&identity))?;
        Ok(acc)
    }
}

#[cfg(test)]
mod test {
    use hickory_resolver::config::{ResolverConfig, ResolverOpts};

    use super::*;
    use crate::state::service::endpoint_uid;
    use crate::state::workload::NamespacedHostname;
    use crate::{
        identity::Identity,
        state::{
            self,
            service::{Endpoint, Service},
            workload::gatewayaddress::Destination,
        },
    };
    use std::{
        collections::HashMap,
        net::{Ipv4Addr, SocketAddrV4},
        sync::RwLock,
    };

    #[tokio::test]
    async fn check_gateway() {
        let w = mock_default_gateway_workload();
        let s = mock_default_gateway_service();
        let mut state = state::ProxyState::default();
        if let Err(err) = state.workloads.insert(w) {
            panic!("received error inserting workload: {}", err);
        }
        state.services.insert(s);
        let state = state::DemandProxyState::new(
            Arc::new(RwLock::new(state)),
            None,
            ResolverConfig::default(),
            ResolverOpts::default(),
        );

        let gateawy_id = Identity::Spiffe {
            trust_domain: "cluster.local".to_string(),
            namespace: "gatewayns".to_string(),
            service_account: "default".to_string(),
        };
        let from_gw_conn = Connection {
            src_identity: Some(gateawy_id),
            src_ip: IpAddr::V4(mock_default_gateway_ipaddr()),
            dst_network: "default".to_string(),
            dst: SocketAddr::V4(SocketAddrV4::new(Ipv4Addr::new(127, 0, 0, 10), 80)),
        };
        let not_from_gw_conn = Connection {
            src_identity: Some(Identity::default()),
            src_ip: IpAddr::V4(Ipv4Addr::new(127, 0, 0, 1)),
            dst_network: "default".to_string(),
            dst: SocketAddr::V4(SocketAddrV4::new(Ipv4Addr::new(127, 0, 0, 10), 80)),
        };

        let upstream_with_address = mock_wokload_with_gateway(Some(mock_default_gateway_address()));
        assert!(Inbound::check_gateway(state.clone(), &upstream_with_address, &from_gw_conn).await);
        assert!(
            !Inbound::check_gateway(state.clone(), &upstream_with_address, &not_from_gw_conn).await
        );

        // using hostname (will check the service variant of address::Address)
        let upstream_with_hostname =
            mock_wokload_with_gateway(Some(mock_default_gateway_hostname()));
        assert!(
            Inbound::check_gateway(state.clone(), &upstream_with_hostname, &from_gw_conn).await
        );
        assert!(!Inbound::check_gateway(state, &upstream_with_hostname, &not_from_gw_conn).await);
    }

    // private helpers
    fn mock_wokload_with_gateway(gw: Option<GatewayAddress>) -> Workload {
        Workload {
            workload_ips: vec![IpAddr::V4(Ipv4Addr::LOCALHOST)],
            waypoint: None,
            network_gateway: gw,
            gateway_address: None,
            protocol: Default::default(),
            uid: "".to_string(),
            name: "app".to_string(),
            namespace: "appns".to_string(),
            trust_domain: "cluster.local".to_string(),
            service_account: "default".to_string(),
            network: "".to_string(),
            workload_name: "app".to_string(),
            workload_type: "deployment".to_string(),
            canonical_name: "app".to_string(),
            canonical_revision: "".to_string(),
            hostname: "".to_string(),
            node: "".to_string(),
            status: Default::default(),
            cluster_id: "Kubernetes".to_string(),

            authorization_policies: Vec::new(),
            native_tunnel: false,
        }
    }

    fn mock_default_gateway_workload() -> Workload {
        Workload {
            workload_ips: vec![IpAddr::V4(mock_default_gateway_ipaddr())],
            waypoint: None,
            network_gateway: None,
            gateway_address: None,
            protocol: Default::default(),
            uid: "".to_string(),
            name: "gateway".to_string(),
            namespace: "gatewayns".to_string(),
            trust_domain: "cluster.local".to_string(),
            service_account: "default".to_string(),
            network: "".to_string(),
            workload_name: "gateway".to_string(),
            workload_type: "deployment".to_string(),
            canonical_name: "".to_string(),
            canonical_revision: "".to_string(),
            hostname: "".to_string(),
            node: "".to_string(),
            status: Default::default(),
            cluster_id: "Kubernetes".to_string(),

            authorization_policies: Vec::new(),
            native_tunnel: false,
        }
    }

    fn mock_default_gateway_service() -> Service {
        let vip1 = NetworkAddress {
            address: IpAddr::V4(Ipv4Addr::new(127, 0, 10, 1)),
            network: "".to_string(),
        };
        let vips = vec![vip1];
        let mut ports = HashMap::new();
        ports.insert(8080, 80);
        let mut endpoints = HashMap::new();
        let addr = Some(NetworkAddress {
            network: "".to_string(),
            address: IpAddr::V4(mock_default_gateway_ipaddr()),
        });
        endpoints.insert(
            endpoint_uid(&mock_default_gateway_workload().uid, addr.as_ref()),
            Endpoint {
                workload_uid: mock_default_gateway_workload().uid,
                service: NamespacedHostname {
                    namespace: "gatewayns".to_string(),
                    hostname: "gateway".to_string(),
                },
                address: addr,
                port: ports.clone(),
            },
        );
        Service {
            name: "gateway".to_string(),
            namespace: "gatewayns".to_string(),
            hostname: "gateway".to_string(),
            vips,
            ports,
            endpoints,
            subject_alt_names: vec![],
        }
    }

    fn mock_default_gateway_address() -> GatewayAddress {
        GatewayAddress {
            destination: Destination::Address(NetworkAddress {
                network: "".to_string(),
                address: IpAddr::V4(mock_default_gateway_ipaddr()),
            }),
            hbone_mtls_port: 15008,
            hbone_single_tls_port: Some(15003),
        }
    }

    fn mock_default_gateway_hostname() -> GatewayAddress {
        GatewayAddress {
            destination: Destination::Hostname(state::workload::NamespacedHostname {
                namespace: "gatewayns".to_string(),
                hostname: "gateway".to_string(),
            }),
            hbone_mtls_port: 15008,
            hbone_single_tls_port: Some(15003),
        }
    }

    fn mock_default_gateway_ipaddr() -> Ipv4Addr {
        Ipv4Addr::new(127, 0, 0, 100)
    }
}<|MERGE_RESOLUTION|>--- conflicted
+++ resolved
@@ -48,7 +48,6 @@
     listener: TcpListener,
     drain: Watch,
     pi: ProxyInputs,
-    connection_manager: ConnectionManager,
 }
 
 impl Inbound {
@@ -69,13 +68,7 @@
         Ok(Inbound {
             listener,
             drain,
-<<<<<<< HEAD
             pi,
-            connection_manager: ConnectionManager::new(),
-=======
-            socket_factory: pi.socket_factory.clone(),
-            connection_manager: pi.connection_manager,
->>>>>>> d227530b
         })
     }
 
@@ -94,24 +87,10 @@
         let mut stream = stream.take_until(Box::pin(self.drain.signaled()));
 
         let (sub_drain_signal, sub_drain) = drain::channel();
-<<<<<<< HEAD
-        // spawn a task which subscribes to watch updates and asserts rbac against this proxy's connections, closing the ones which have become denied
-        let (stop_tx, stop_rx) = watch::channel(());
-        let state = self.pi.state.clone();
-        let connection_manager = self.connection_manager.clone();
-
-        tokio::spawn(connection_manager::policy_watcher(
-            state,
-            stop_rx,
-            connection_manager,
-            "inbound",
-        ));
-=======
->>>>>>> d227530b
 
         while let Some(socket) = stream.next().await {
             let pi = self.pi.clone();
-            let connection_manager = self.connection_manager.clone();
+            let connection_manager = self.pi.connection_manager.clone();
             let drain = sub_drain.clone();
             let network = self.pi.cfg.network.clone();
             tokio::task::spawn(async move {
