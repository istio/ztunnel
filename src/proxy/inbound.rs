--- conflicted
+++ resolved
@@ -728,8 +728,6 @@
     };
     use crate::{
         rbac::Connection,
-<<<<<<< HEAD
-=======
         state::{
             self, DemandProxyState,
             service::{Endpoint, EndpointSet, Service},
@@ -738,7 +736,6 @@
                 application_tunnel::Protocol as AppProtocol, gatewayaddress::Destination,
             },
         },
->>>>>>> ec70da29
         test_helpers,
     };
     use std::{
