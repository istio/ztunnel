--- conflicted
+++ resolved
@@ -347,11 +347,7 @@
     src: (SocketAddr, Option<RichStrng>),
     // Dst address and name
     dst: (SocketAddr, Option<RichStrng>),
-<<<<<<< HEAD
-    hbone_target: Option<String>,
-=======
     hbone_target: Option<HboneAddress>,
->>>>>>> 681ddf02
     start: Instant,
 
     // TODO: storing CommonTrafficLabels adds ~600 bytes retained throughout a connection life time.
@@ -433,11 +429,7 @@
         dst: SocketAddr,
         // If using hbone, the inner HBONE address
         // That is, dst is the L4 address, while is the :authority.
-<<<<<<< HEAD
-        hbone_target: Option<String>,
-=======
         hbone_target: Option<HboneAddress>,
->>>>>>> 681ddf02
         start: Instant,
         conn: ConnectionOpen,
         metrics: Arc<Metrics>,
@@ -560,11 +552,7 @@
             src.identity = tl.source_principal.as_ref().filter(|_| mtls).map(to_value_owned),
 
             dst.addr = %self.dst.0,
-<<<<<<< HEAD
-            dst.hbone_addr = self.hbone_target,
-=======
             dst.hbone_addr = self.hbone_target.as_ref().map(display),
->>>>>>> 681ddf02
             dst.service = tl.destination_service.to_value(),
             dst.workload = self.dst.1.as_deref().map(to_value),
             dst.namespace = tl.destination_workload_namespace.to_value(),
