--- conflicted
+++ resolved
@@ -71,13 +71,10 @@
 }
 
 impl SecretManager<CaClient> {
-<<<<<<< HEAD
     pub fn new(cfg: Arc<crate::config::Config>) -> SecretManager<CaClient> {
-        let caclient = CaClient::new(cfg.auth.clone());
-=======
-    pub fn new(cfg: crate::config::Config) -> SecretManager<CaClient> {
-        let caclient = CaClient::new(cfg.ca_address.unwrap(), cfg.auth);
->>>>>>> f9cbb445
+        let ca_address = cfg.ca_address.clone().unwrap();
+        let auth = cfg.auth.clone();
+        let caclient = CaClient::new(ca_address, auth);
         let cache: HashMap<Identity, watch::Receiver<Option<tls::Certs>>> = Default::default();
         SecretManager {
             client: caclient,
