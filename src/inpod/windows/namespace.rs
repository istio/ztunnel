<<<<<<< HEAD
use log::warn;
use std::sync::Arc;
=======
use std::sync::Arc;
use tracing::warn;
>>>>>>> 5ecaea95
use windows::core::GUID;
use windows::Win32::NetworkManagement::IpHelper::{
    GetCurrentThreadCompartmentId, SetCurrentThreadCompartmentId,
};
<<<<<<< HEAD
// use windows::Win32::System::HostComputeNetwork as hcn;
=======
>>>>>>> 5ecaea95

#[derive(Debug, Clone, Copy, Eq, Hash, PartialEq)]
pub struct Namespace {
    pub id: u32,
    pub guid: GUID,
}

#[derive(Clone, Debug)]
<<<<<<< HEAD
pub struct InpodNetns {
    // sjinxuan: this Arc seems unecessary.
    // In linux, a netns is represented by a file descriptor, we have to be mindful of copies, lifetimes, ownership, etc.
    // In windows, a netns is represented by a u32. 
=======
pub struct InpodNamespace {
>>>>>>> 5ecaea95
    inner: Arc<NetnsInner>,
}

#[derive(Debug, Eq, PartialEq)]
struct NetnsInner {
    current_namespace: u32,
    workload_namespace: Namespace,
}

<<<<<<< HEAD
impl InpodNetns {
    pub fn current() -> std::io::Result<u32> {
        // GetCurrentThreadCompartmentId returns 0 on failure, which not how WIN32_ERROR is documented.
=======
impl InpodNamespace {
    pub fn current() -> std::io::Result<u32> {
>>>>>>> 5ecaea95
        let curr_namespace = unsafe { GetCurrentThreadCompartmentId() };
        if curr_namespace.0 == 0 {
            warn!("GetCurrentThreadCompartmentId failed");
            return Err(std::io::Error::last_os_error());
        }
        Ok(curr_namespace.0)
    }

    pub fn capable() -> std::io::Result<()> {
        // set the netns to our current netns. This is intended to be a no-op,
        // and meant to be used as a test, so we can fail early if we can't set the netns
        let curr_namespace = Self::current()?;
        setns(curr_namespace)
    }

<<<<<<< HEAD
    pub fn new(cur_namespace: u32, workload_namespace: u32) -> std::io::Result<Self> {
        // We should check if the namespace is valid, but idk how to do that, so just assume the namespace exists
        // Maybe we can try switching in and out of it.
        // the i32 doesn't matter, but i can't give it () and i need to give it something
        // FIXME: sjinxuan (or anybody else)
        let ns: Result<u32, f32> = Ok(workload_namespace); // = Compartment(&workload_namespace);
=======
    pub fn new(cur_namespace: u32, workload_namespace: String) -> std::io::Result<Self> {
        let ns = hcn::get_namespace(&workload_namespace);
>>>>>>> 5ecaea95
        match ns {
            Err(e) => {
                warn!("Failed to get namespace: {}", e);
                return Err(std::io::Error::last_os_error());
            }
<<<<<<< HEAD
            Ok(ns) => Ok(InpodNetns {
                inner: Arc::new(NetnsInner {
                    current_namespace: cur_namespace,
                    workload_namespace: Namespace {
                        id: ns,
                            // .namespace_id
                            // .expect("There must always be a namespace id"),
                        // FIXME: sjinxuan (or anybody else)
                        // since I couldnt figure out how to query namespace stuff, i can't get the guid so i just set it to zero.
                        // this might not matter if we only use the id to move around
                        guid: GUID::from(0),
=======
            Ok(ns) => Ok(InpodNamespace {
                inner: Arc::new(NetnsInner {
                    current_namespace: cur_namespace,
                    workload_namespace: Namespace {
                        id: ns
                            .namespace_id
                            .expect("There must always be a namespace id"),
                        guid: GUID::from(ns.id.as_str()),
>>>>>>> 5ecaea95
                    },
                }),
            }),
        }
    }

    pub fn workload_namespace(&self) -> u32 {
        self.inner.workload_namespace.id
    }

    // Useful for logging / debugging
<<<<<<< HEAD
    // sjinxuan: maybe we can delete this since the api only seems to be using u32 ids instead of the GUIDs.
=======
>>>>>>> 5ecaea95
    pub fn workload_namespace_guid(&self) -> GUID {
        self.inner.workload_namespace.guid
    }

    pub fn run<F, T>(&self, f: F) -> std::io::Result<T>
    where
        F: FnOnce() -> T,
    {
        setns(self.inner.workload_namespace.id)?;
        let ret = f();
        setns(self.inner.current_namespace).expect("this must never fail");
        Ok(ret)
    }
}

<<<<<<< HEAD
/// Hop into a namespace
=======
>>>>>>> 5ecaea95
fn setns(namespace: u32) -> std::io::Result<()> {
    let error = unsafe { SetCurrentThreadCompartmentId(namespace) };
    if error.0 != 0 {
        return Err(std::io::Error::from_raw_os_error(error.0 as i32));
<<<<<<< HEAD
=======
    }
    Ok(())
}

#[cfg(test)]
mod tests {
    use super::*;

    fn new_namespace() -> Namespace{
        let api_namespace = hcn::HostComputeNamespace::default();

        let api_namespace = serde_json::to_string(&api_namespace).unwrap();
        let handle = hcn::api::create_namespace(&GUID::zeroed(), &api_namespace)?;

        // we don't get info back so need to query to get metadata about network
        let query = HostComputeQuery::default();
        let query = serde_json::to_string(&query).unwrap();

        let api_namespace = api::query_namespace_properties(namespace_handle, &query)?;

        let api_namespace: hcn::HostComputeNamespace = serde_json::from_str(&api_namespace).unwrap();

        Namespace {
            id: api_namespace.namespace_id.unwrap(),
            guid: GUID::from(api_namespace.id.as_str()),
        }
    }

    #[test]
    fn test_run_works() {
        if !crate::test_helpers::can_run_privilged_test() {
            eprintln!("This test requires root; skipping");
            return;
        }

        // TODO: Right now, creating a namespace doesn't automatically create a compartment
        // (the actual network stack/context). Add these tests back when that capability is added
        // in Windows Server 2025.
        // start with new netns to not impact the current netns
        // unshare(CloneFlags::CLONE_NEWNET).unwrap();
        // let cur_netns = InpodNetns::current().unwrap();
        // helpers::run_command("ip link add name dummy1 type dummy").unwrap();

        // let other_netns = new_netns();

        // let sync_netns =
        //     netns_rs::get_from_path(format!("/proc/self/fd/{}", other_netns.as_raw_fd())).unwrap();
        // sync_netns
        //     .run(|_| helpers::run_command("ip link add name dummy2 type dummy"))
        //     .expect("netns run failed")
        //     .unwrap();

        // // test with future netns
        // let netns = InpodNetns::new(Arc::new(cur_netns), other_netns).unwrap();

        // let output = netns
        //     .run(|| Command::new("ip").args(["link", "show"]).output())
        //     .expect("netns run failed")
        //     .expect("tokio command failed");

        // assert!(output.status.success());
        // let out_str = String::from_utf8_lossy(output.stdout.as_slice());
        // assert!(!out_str.contains("dummy1"));
        // assert!(out_str.contains("dummy2"));

        // // make sure we returned to the original ns

        // let output = Command::new("ip").args(["link", "show"]).output().unwrap();

        // assert!(output.status.success());
        // let out_str = String::from_utf8_lossy(output.stdout.as_slice());
        // assert!(out_str.contains("dummy1"));
        // assert!(!out_str.contains("dummy2"));
>>>>>>> 5ecaea95
    }
    Ok(())
}<|MERGE_RESOLUTION|>--- conflicted
+++ resolved
@@ -1,18 +1,9 @@
-<<<<<<< HEAD
-use log::warn;
-use std::sync::Arc;
-=======
 use std::sync::Arc;
 use tracing::warn;
->>>>>>> 5ecaea95
 use windows::core::GUID;
 use windows::Win32::NetworkManagement::IpHelper::{
     GetCurrentThreadCompartmentId, SetCurrentThreadCompartmentId,
 };
-<<<<<<< HEAD
-// use windows::Win32::System::HostComputeNetwork as hcn;
-=======
->>>>>>> 5ecaea95
 
 #[derive(Debug, Clone, Copy, Eq, Hash, PartialEq)]
 pub struct Namespace {
@@ -21,14 +12,7 @@
 }
 
 #[derive(Clone, Debug)]
-<<<<<<< HEAD
-pub struct InpodNetns {
-    // sjinxuan: this Arc seems unecessary.
-    // In linux, a netns is represented by a file descriptor, we have to be mindful of copies, lifetimes, ownership, etc.
-    // In windows, a netns is represented by a u32. 
-=======
 pub struct InpodNamespace {
->>>>>>> 5ecaea95
     inner: Arc<NetnsInner>,
 }
 
@@ -38,14 +22,8 @@
     workload_namespace: Namespace,
 }
 
-<<<<<<< HEAD
-impl InpodNetns {
-    pub fn current() -> std::io::Result<u32> {
-        // GetCurrentThreadCompartmentId returns 0 on failure, which not how WIN32_ERROR is documented.
-=======
 impl InpodNamespace {
     pub fn current() -> std::io::Result<u32> {
->>>>>>> 5ecaea95
         let curr_namespace = unsafe { GetCurrentThreadCompartmentId() };
         if curr_namespace.0 == 0 {
             warn!("GetCurrentThreadCompartmentId failed");
@@ -61,35 +39,13 @@
         setns(curr_namespace)
     }
 
-<<<<<<< HEAD
-    pub fn new(cur_namespace: u32, workload_namespace: u32) -> std::io::Result<Self> {
-        // We should check if the namespace is valid, but idk how to do that, so just assume the namespace exists
-        // Maybe we can try switching in and out of it.
-        // the i32 doesn't matter, but i can't give it () and i need to give it something
-        // FIXME: sjinxuan (or anybody else)
-        let ns: Result<u32, f32> = Ok(workload_namespace); // = Compartment(&workload_namespace);
-=======
     pub fn new(cur_namespace: u32, workload_namespace: String) -> std::io::Result<Self> {
         let ns = hcn::get_namespace(&workload_namespace);
->>>>>>> 5ecaea95
         match ns {
             Err(e) => {
                 warn!("Failed to get namespace: {}", e);
                 return Err(std::io::Error::last_os_error());
             }
-<<<<<<< HEAD
-            Ok(ns) => Ok(InpodNetns {
-                inner: Arc::new(NetnsInner {
-                    current_namespace: cur_namespace,
-                    workload_namespace: Namespace {
-                        id: ns,
-                            // .namespace_id
-                            // .expect("There must always be a namespace id"),
-                        // FIXME: sjinxuan (or anybody else)
-                        // since I couldnt figure out how to query namespace stuff, i can't get the guid so i just set it to zero.
-                        // this might not matter if we only use the id to move around
-                        guid: GUID::from(0),
-=======
             Ok(ns) => Ok(InpodNamespace {
                 inner: Arc::new(NetnsInner {
                     current_namespace: cur_namespace,
@@ -98,7 +54,6 @@
                             .namespace_id
                             .expect("There must always be a namespace id"),
                         guid: GUID::from(ns.id.as_str()),
->>>>>>> 5ecaea95
                     },
                 }),
             }),
@@ -110,10 +65,6 @@
     }
 
     // Useful for logging / debugging
-<<<<<<< HEAD
-    // sjinxuan: maybe we can delete this since the api only seems to be using u32 ids instead of the GUIDs.
-=======
->>>>>>> 5ecaea95
     pub fn workload_namespace_guid(&self) -> GUID {
         self.inner.workload_namespace.guid
     }
@@ -129,16 +80,10 @@
     }
 }
 
-<<<<<<< HEAD
-/// Hop into a namespace
-=======
->>>>>>> 5ecaea95
 fn setns(namespace: u32) -> std::io::Result<()> {
     let error = unsafe { SetCurrentThreadCompartmentId(namespace) };
     if error.0 != 0 {
         return Err(std::io::Error::from_raw_os_error(error.0 as i32));
-<<<<<<< HEAD
-=======
     }
     Ok(())
 }
@@ -212,7 +157,14 @@
         // let out_str = String::from_utf8_lossy(output.stdout.as_slice());
         // assert!(out_str.contains("dummy1"));
         // assert!(!out_str.contains("dummy2"));
->>>>>>> 5ecaea95
+    }
+}
+
+/// Hop into a namespace
+fn setns(namespace: u32) -> std::io::Result<()> {
+    let error = unsafe { SetCurrentThreadCompartmentId(namespace) };
+    if error.0 != 0 {
+        return Err(std::io::Error::from_raw_os_error(error.0 as i32));
     }
     Ok(())
 }