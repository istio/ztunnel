// Copyright Istio Authors
//
// Licensed under the Apache License, Version 2.0 (the "License");
// you may not use this file except in compliance with the License.
// You may obtain a copy of the License at
//
//     http://www.apache.org/licenses/LICENSE-2.0
//
// Unless required by applicable law or agreed to in writing, software
// distributed under the License is distributed on an "AS IS" BASIS,
// WITHOUT WARRANTIES OR CONDITIONS OF ANY KIND, either express or implied.
// See the License for the specific language governing permissions and
// limitations under the License.

use crate::inpod::windows::namespace::InpodNetns;
use crate::proxy::DefaultSocketFactory;
use crate::{config, socket};
<<<<<<< HEAD
use std::os::windows::io::FromRawSocket;
use tokio::net::TcpSocket;

pub struct InPodConfig {
    cur_netns: u32,
    mark: Option<std::num::NonZeroU32>,
    reuse_port: bool,
=======
use std::sync::Arc;

use super::namespace::InpodNamespace;

pub struct InPodConfig {
    cur_namespace: u32,
    reuse_port: bool, // TODO: Not supported in windows so always must be false
>>>>>>> 5ecaea95
}

impl InPodConfig {
    pub fn new(cfg: &config::Config) -> std::io::Result<Self> {
        if cfg.inpod_port_reuse {
            return Err(std::io::Error::other(
                "SO_REUSEPORT is not supported in windows",
            ));
        }
        Ok(InPodConfig {
<<<<<<< HEAD
            cur_netns: InpodNetns::current()?,
            mark: std::num::NonZeroU32::new(cfg.packet_mark.expect("in pod requires packet mark")),
=======
            cur_namespace: InpodNamespace::current()?,
>>>>>>> 5ecaea95
            reuse_port: cfg.inpod_port_reuse,
        })
    }
    pub fn socket_factory(
        &self,
        netns: InpodNamespace,
    ) -> Box<dyn crate::proxy::SocketFactory + Send + Sync> {
        let sf = InPodSocketFactory::from_cfg(self, netns);
        if self.reuse_port {
            // We should never get here
            unreachable!("SO_REUSEPORT is not supported in windows");
        } else {
            Box::new(sf)
        }
    }

    pub fn cur_netns(&self) -> u32 {
<<<<<<< HEAD
        self.cur_netns
    }
    fn mark(&self) -> Option<std::num::NonZeroU32> {
        self.mark
=======
        self.cur_namespace
>>>>>>> 5ecaea95
    }
}

struct InPodSocketFactory {
    netns: InpodNamespace,
}
impl InPodSocketFactory {
    fn from_cfg(inpod_config: &InPodConfig, netns: InpodNamespace) -> Self {
        Self::new(netns)
    }
<<<<<<< HEAD

    fn new(netns: InpodNetns, mark: Option<std::num::NonZeroU32>) -> Self {
        Self { netns, mark }
=======
    fn new(netns: InpodNamespace) -> Self {
        Self { netns }
>>>>>>> 5ecaea95
    }

    fn run_in_ns<S, F: FnOnce() -> std::io::Result<S>>(&self, f: F) -> std::io::Result<S> {
        self.netns.run(f)?
    }

<<<<<<< HEAD
    pub fn configure<S: std::os::windows::io::AsRawSocket, F: FnOnce() -> std::io::Result<S>>(
=======
    fn configure<S: std::os::windows::io::AsSocket, F: FnOnce() -> std::io::Result<S>>(
>>>>>>> 5ecaea95
        &self,
        socket_factory: F,
        mark: u32,
    ) -> std::io::Result<S> {
        let socket = socket_factory()?;
        let raw_socket = socket.as_raw_socket();
        let tcp_socket = unsafe { TcpSocket::from_raw_socket(raw_socket) };

<<<<<<< HEAD
        crate::socket::set_mark(&tcp_socket, mark.into())?;
=======
>>>>>>> 5ecaea95
        Ok(socket)
    }
}

impl crate::proxy::SocketFactory for InPodSocketFactory {
    fn new_tcp_v4(&self) -> std::io::Result<tokio::net::TcpSocket> {
        self.configure(
            || DefaultSocketFactory.new_tcp_v4(),
            self.mark.unwrap().get(),
        )
    }

    fn new_tcp_v6(&self) -> std::io::Result<tokio::net::TcpSocket> {
        self.configure(
            || DefaultSocketFactory.new_tcp_v6(),
            self.mark.unwrap().get(),
        )
    }

    fn tcp_bind(&self, addr: std::net::SocketAddr) -> std::io::Result<socket::Listener> {
        let std_sock = self.configure(
            || std::net::TcpListener::bind(addr),
            self.mark.unwrap().get(),
        )?;
        std_sock.set_nonblocking(true)?;
        tokio::net::TcpListener::from_std(std_sock).map(socket::Listener::new)
    }

    fn udp_bind(&self, addr: std::net::SocketAddr) -> std::io::Result<tokio::net::UdpSocket> {
        let std_sock =
            self.configure(|| std::net::UdpSocket::bind(addr), self.mark.unwrap().get())?;
        std_sock.set_nonblocking(true)?;
        tokio::net::UdpSocket::from_std(std_sock)
    }

    fn ipv6_enabled_localhost(&self) -> std::io::Result<bool> {
        self.run_in_ns(|| DefaultSocketFactory.ipv6_enabled_localhost())
    }
}

// Same as socket factory, but sets SO_REUSEPORT
struct InPodSocketPortReuseFactory {
    sf: InPodSocketFactory,
}

impl InPodSocketPortReuseFactory {
    fn new(sf: InPodSocketFactory) -> Self {
<<<<<<< HEAD
        Self { sf }
    }
}

impl crate::proxy::SocketFactory for InPodSocketPortReuseFactory {
    fn new_tcp_v4(&self) -> std::io::Result<tokio::net::TcpSocket> {
        self.sf.new_tcp_v4()
    }

    fn new_tcp_v6(&self) -> std::io::Result<tokio::net::TcpSocket> {
        self.sf.new_tcp_v6()
    }

    fn tcp_bind(&self, addr: std::net::SocketAddr) -> std::io::Result<socket::Listener> {
        let sock = self.sf.configure(
            || match addr {
                std::net::SocketAddr::V4(_) => tokio::net::TcpSocket::new_v4(),
                std::net::SocketAddr::V6(_) => tokio::net::TcpSocket::new_v6(),
            },
            self.sf.mark.unwrap().get(),
        )?;

        // TODO: use setsockopt on Windows

        /* // set_reuseport doesn't exist for Windows
        if let Err(e) = sock.set_reuseport(true) {
            tracing::warn!("setting set_reuseport failed: {} addr: {}", e, addr);
        }
        */

        sock.bind(addr)?;
        sock.listen(128).map(socket::Listener::new)
    }

    fn udp_bind(&self, addr: std::net::SocketAddr) -> std::io::Result<tokio::net::UdpSocket> {
        let sock = self.sf.configure(
            || {
                let sock = match addr {
                    std::net::SocketAddr::V4(_) => socket2::Socket::new(
                        socket2::Domain::IPV4,
                        socket2::Type::DGRAM,
                        None, // socket2::Protocol::UDP ??
                    ),
                    std::net::SocketAddr::V6(_) => socket2::Socket::new(
                        socket2::Domain::IPV4,
                        socket2::Type::DGRAM,
                        None, // socket2::Protocol::UDP ??
                    ),
                }?;
                Ok(sock)
            },
            self.sf.mark.unwrap().get(),
        )?;

        let socket_ref = socket2::SockRef::from(&sock);

        // TODO: call setsockopt on Windows to set SO_RESU
        /*
        // important to set SO_REUSEPORT before binding!
        socket_ref.set_reuse_port(true)?;
        */
        let addr = socket2::SockAddr::from(addr);
        socket_ref.bind(&addr)?;

        let std_sock: std::net::UdpSocket = sock.into();

        std_sock.set_nonblocking(true)?;
        tokio::net::UdpSocket::from_std(std_sock)
    }

    fn ipv6_enabled_localhost(&self) -> std::io::Result<bool> {
        self.sf.ipv6_enabled_localhost()
=======
        panic!("SO_REUSEPORT is not supported in windows");
>>>>>>> 5ecaea95
    }
}

#[cfg(test)]
mod test {
    use super::*;

    use crate::inpod::linux::test_helpers::new_netns;

    macro_rules! fixture {
        () => {{
            if !crate::test_helpers::can_run_privilged_test() {
                eprintln!("This test requires root; skipping");
                return;
            }

            crate::config::Config {
                packet_mark: Some(123),
                ..crate::config::parse_config().unwrap()
            }
        }};
    }

    #[tokio::test]
    async fn test_inpod_config_no_port_reuse() {
        let mut cfg = fixture!();
        cfg.inpod_port_reuse = false;

        let inpod_cfg = InPodConfig::new(&cfg).unwrap();
        assert_eq!(
            inpod_cfg.mark(),
            Some(std::num::NonZeroU32::new(123).unwrap())
        );
        assert!(!inpod_cfg.reuse_port);

        let sf = inpod_cfg.socket_factory(
            InpodNamespace::new(
                Arc::new(crate::inpod::linux::netns::InpodNetns::current().unwrap()),
                new_netns(),
            )
            .unwrap(),
        );

        let sock_addr: std::net::SocketAddr = "127.0.0.1:8080".parse().unwrap();
        {
            let s = sf.tcp_bind(sock_addr).unwrap().inner();

            // make sure mark nad port re-use are set
            let sock_ref = socket2::SockRef::from(&s);
            assert_eq!(
                sock_ref.local_addr().unwrap(),
                socket2::SockAddr::from(sock_addr)
            );
            assert!(!sock_ref.reuse_port().unwrap());
            assert_eq!(sock_ref.mark().unwrap(), 123);
        }

        {
            let s = sf.udp_bind(sock_addr).unwrap();

            // make sure mark nad port re-use are set
            let sock_ref = socket2::SockRef::from(&s);
            assert_eq!(
                sock_ref.local_addr().unwrap(),
                socket2::SockAddr::from(sock_addr)
            );
            assert!(!sock_ref.reuse_port().unwrap());
            assert_eq!(sock_ref.mark().unwrap(), 123);
        }
    }

    #[tokio::test]
    async fn test_inpod_config_port_reuse() {
        let cfg = fixture!();

        let inpod_cfg = InPodConfig::new(&cfg).unwrap();
        assert_eq!(
            inpod_cfg.mark(),
            Some(std::num::NonZeroU32::new(123).unwrap())
        );
        assert!(inpod_cfg.reuse_port);

        let sf = inpod_cfg.socket_factory(
            InpodNamespace::new(
                Arc::new(crate::inpod::linux::netns::InpodNetns::current().unwrap()),
                new_netns(),
            )
            .unwrap(),
        );

        let sock_addr: std::net::SocketAddr = "127.0.0.1:8080".parse().unwrap();
        {
            let s = sf.tcp_bind(sock_addr).unwrap().inner();

            // make sure mark nad port re-use are set
            let sock_ref = socket2::SockRef::from(&s);
            assert_eq!(
                sock_ref.local_addr().unwrap(),
                socket2::SockAddr::from(sock_addr)
            );
            assert!(sock_ref.reuse_port().unwrap());
            assert_eq!(sock_ref.mark().unwrap(), 123);
        }

        {
            let s = sf.udp_bind(sock_addr).unwrap();

            // make sure mark nad port re-use are set
            let sock_ref = socket2::SockRef::from(&s);
            assert_eq!(
                sock_ref.local_addr().unwrap(),
                socket2::SockAddr::from(sock_addr)
            );
            assert!(sock_ref.reuse_port().unwrap());
            assert_eq!(sock_ref.mark().unwrap(), 123);
        }
    }

    #[tokio::test]
    async fn test_inpod_config_outbound_sockets() {
        let cfg = fixture!();

        let inpod_cfg = InPodConfig::new(&cfg).unwrap();

        let sf = inpod_cfg.socket_factory(
            InpodNamespace::new(
                Arc::new(crate::inpod::linux::netns::InpodNetns::current().unwrap()),
                new_netns(),
            )
            .unwrap(),
        );

        {
            let s = sf.new_tcp_v4().unwrap();
            let sock_ref = socket2::SockRef::from(&s);
            assert!(!sock_ref.reuse_port().unwrap());
            assert_eq!(sock_ref.mark().unwrap(), 123);
        }

        {
            let s = sf.new_tcp_v6().unwrap();
            let sock_ref = socket2::SockRef::from(&s);
            assert!(!sock_ref.reuse_port().unwrap());
            assert_eq!(sock_ref.mark().unwrap(), 123);
        }
    }
}<|MERGE_RESOLUTION|>--- conflicted
+++ resolved
@@ -15,15 +15,6 @@
 use crate::inpod::windows::namespace::InpodNetns;
 use crate::proxy::DefaultSocketFactory;
 use crate::{config, socket};
-<<<<<<< HEAD
-use std::os::windows::io::FromRawSocket;
-use tokio::net::TcpSocket;
-
-pub struct InPodConfig {
-    cur_netns: u32,
-    mark: Option<std::num::NonZeroU32>,
-    reuse_port: bool,
-=======
 use std::sync::Arc;
 
 use super::namespace::InpodNamespace;
@@ -31,7 +22,6 @@
 pub struct InPodConfig {
     cur_namespace: u32,
     reuse_port: bool, // TODO: Not supported in windows so always must be false
->>>>>>> 5ecaea95
 }
 
 impl InPodConfig {
@@ -42,12 +32,7 @@
             ));
         }
         Ok(InPodConfig {
-<<<<<<< HEAD
-            cur_netns: InpodNetns::current()?,
-            mark: std::num::NonZeroU32::new(cfg.packet_mark.expect("in pod requires packet mark")),
-=======
             cur_namespace: InpodNamespace::current()?,
->>>>>>> 5ecaea95
             reuse_port: cfg.inpod_port_reuse,
         })
     }
@@ -65,14 +50,7 @@
     }
 
     pub fn cur_netns(&self) -> u32 {
-<<<<<<< HEAD
-        self.cur_netns
-    }
-    fn mark(&self) -> Option<std::num::NonZeroU32> {
-        self.mark
-=======
         self.cur_namespace
->>>>>>> 5ecaea95
     }
 }
 
@@ -83,25 +61,15 @@
     fn from_cfg(inpod_config: &InPodConfig, netns: InpodNamespace) -> Self {
         Self::new(netns)
     }
-<<<<<<< HEAD
-
-    fn new(netns: InpodNetns, mark: Option<std::num::NonZeroU32>) -> Self {
-        Self { netns, mark }
-=======
     fn new(netns: InpodNamespace) -> Self {
         Self { netns }
->>>>>>> 5ecaea95
     }
 
     fn run_in_ns<S, F: FnOnce() -> std::io::Result<S>>(&self, f: F) -> std::io::Result<S> {
         self.netns.run(f)?
     }
 
-<<<<<<< HEAD
-    pub fn configure<S: std::os::windows::io::AsRawSocket, F: FnOnce() -> std::io::Result<S>>(
-=======
     fn configure<S: std::os::windows::io::AsSocket, F: FnOnce() -> std::io::Result<S>>(
->>>>>>> 5ecaea95
         &self,
         socket_factory: F,
         mark: u32,
@@ -110,10 +78,6 @@
         let raw_socket = socket.as_raw_socket();
         let tcp_socket = unsafe { TcpSocket::from_raw_socket(raw_socket) };
 
-<<<<<<< HEAD
-        crate::socket::set_mark(&tcp_socket, mark.into())?;
-=======
->>>>>>> 5ecaea95
         Ok(socket)
     }
 }
@@ -161,82 +125,7 @@
 
 impl InPodSocketPortReuseFactory {
     fn new(sf: InPodSocketFactory) -> Self {
-<<<<<<< HEAD
-        Self { sf }
-    }
-}
-
-impl crate::proxy::SocketFactory for InPodSocketPortReuseFactory {
-    fn new_tcp_v4(&self) -> std::io::Result<tokio::net::TcpSocket> {
-        self.sf.new_tcp_v4()
-    }
-
-    fn new_tcp_v6(&self) -> std::io::Result<tokio::net::TcpSocket> {
-        self.sf.new_tcp_v6()
-    }
-
-    fn tcp_bind(&self, addr: std::net::SocketAddr) -> std::io::Result<socket::Listener> {
-        let sock = self.sf.configure(
-            || match addr {
-                std::net::SocketAddr::V4(_) => tokio::net::TcpSocket::new_v4(),
-                std::net::SocketAddr::V6(_) => tokio::net::TcpSocket::new_v6(),
-            },
-            self.sf.mark.unwrap().get(),
-        )?;
-
-        // TODO: use setsockopt on Windows
-
-        /* // set_reuseport doesn't exist for Windows
-        if let Err(e) = sock.set_reuseport(true) {
-            tracing::warn!("setting set_reuseport failed: {} addr: {}", e, addr);
-        }
-        */
-
-        sock.bind(addr)?;
-        sock.listen(128).map(socket::Listener::new)
-    }
-
-    fn udp_bind(&self, addr: std::net::SocketAddr) -> std::io::Result<tokio::net::UdpSocket> {
-        let sock = self.sf.configure(
-            || {
-                let sock = match addr {
-                    std::net::SocketAddr::V4(_) => socket2::Socket::new(
-                        socket2::Domain::IPV4,
-                        socket2::Type::DGRAM,
-                        None, // socket2::Protocol::UDP ??
-                    ),
-                    std::net::SocketAddr::V6(_) => socket2::Socket::new(
-                        socket2::Domain::IPV4,
-                        socket2::Type::DGRAM,
-                        None, // socket2::Protocol::UDP ??
-                    ),
-                }?;
-                Ok(sock)
-            },
-            self.sf.mark.unwrap().get(),
-        )?;
-
-        let socket_ref = socket2::SockRef::from(&sock);
-
-        // TODO: call setsockopt on Windows to set SO_RESU
-        /*
-        // important to set SO_REUSEPORT before binding!
-        socket_ref.set_reuse_port(true)?;
-        */
-        let addr = socket2::SockAddr::from(addr);
-        socket_ref.bind(&addr)?;
-
-        let std_sock: std::net::UdpSocket = sock.into();
-
-        std_sock.set_nonblocking(true)?;
-        tokio::net::UdpSocket::from_std(std_sock)
-    }
-
-    fn ipv6_enabled_localhost(&self) -> std::io::Result<bool> {
-        self.sf.ipv6_enabled_localhost()
-=======
         panic!("SO_REUSEPORT is not supported in windows");
->>>>>>> 5ecaea95
     }
 }
 
