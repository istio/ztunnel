[package]
name = "ztunnel"
version = "0.0.0"
edition = "2021"
rust-version = "1.65"

[features]
default = []
gperftools = ["dep:gperftools"]
console = ["dep:console-subscriber"]

[lib]
path = "src/lib.rs"

[[bin]]
name = "ztunnel"
path = "src/main.rs"

[dependencies]
#tikv-jemallocator = { version = "0.5", features = ["profiling", "stats"]}
anyhow = "1.0.65"
async-stream = "0.3.3"
async-trait = "0.1.58"
boring = { version = "2.1.0", features = ['fips'] }
bytes = { version = "1", features=["serde"]}
console-subscriber = { version = "0.1.6" , optional = true}
drain = "0.1.1"
futures = "0.3.12"
futures-util = "0.3.21"
gperftools = { version = "0.2.0", features = ["heap"], optional = true }
hyper = { version = "0.14.18", features = ["full"] }
hyper-boring = { version= "2.1.2", features = ['fips'] }
lazy_static = "1.4.0"
libc = "0.2.126"
log = "0.4"
num_cpus = "1.13.1"
once_cell = "1.16.0"
pprof = { version = "0.10.1", features = ["protobuf", "protobuf-codec"] }
prost = "0.11"
prost-types = "0.11.1"
rand = "0.8.5"
serde = { version = "1.0.144", features = ["derive", "rc"] }
serde_json = "1.0.85"
serde_yaml = "0.9.13"
<<<<<<< HEAD
async-trait = "0.1.58"
byteorder = "1.3.4"
=======
thiserror = "1.0.34"
tls-listener = { version  = "0.5.1", features = ["hyper-h2"] }
tokio = {"version"= "1", features=["full"]}
tokio-boring = { version = "2.1.5", features = ['fips'] }
tokio-stream = "0.1.9"
tonic = "0.8"
tower = { version = "0.4.12", features = ["full"] }
tracing = "0.1.34"
tracing-subscriber = { version = "0.3.11" , features = ["registry", "env-filter"]}
tryhard = "0.5.0"
>>>>>>> 374fa983

[build-dependencies]
tonic-build = "0.8"
prost-build = "0.11"
anyhow = "1.0.65"

[profile.release]
opt-level = 3
codegen-units = 1
lto = true
#debug = true<|MERGE_RESOLUTION|>--- conflicted
+++ resolved
@@ -42,10 +42,7 @@
 serde = { version = "1.0.144", features = ["derive", "rc"] }
 serde_json = "1.0.85"
 serde_yaml = "0.9.13"
-<<<<<<< HEAD
-async-trait = "0.1.58"
 byteorder = "1.3.4"
-=======
 thiserror = "1.0.34"
 tls-listener = { version  = "0.5.1", features = ["hyper-h2"] }
 tokio = {"version"= "1", features=["full"]}
@@ -56,7 +53,6 @@
 tracing = "0.1.34"
 tracing-subscriber = { version = "0.3.11" , features = ["registry", "env-filter"]}
 tryhard = "0.5.0"
->>>>>>> 374fa983
 
 [build-dependencies]
 tonic-build = "0.8"
