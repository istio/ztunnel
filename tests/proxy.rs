--- conflicted
+++ resolved
@@ -36,13 +36,8 @@
         admin_addr: SocketAddr::new(IpAddr::V6(Ipv6Addr::UNSPECIFIED), 0),
         outbound_addr: SocketAddr::new(IpAddr::V6(Ipv6Addr::UNSPECIFIED), 0),
         inbound_plaintext_addr: SocketAddr::new(IpAddr::V6(Ipv6Addr::UNSPECIFIED), 0),
-<<<<<<< HEAD
-        ..Default::default()
+        ..config::parse_config().unwrap()
     })
-=======
-        ..config::parse_config().unwrap()
-    }
->>>>>>> f9cbb445
 }
 
 #[tokio::test]
